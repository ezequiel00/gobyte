--- conflicted
+++ resolved
@@ -142,7 +142,6 @@
         assert(consensus.hashGenesisBlock == uint256S("0x0000033b01055cf8df90b01a14734cae92f7039b9b0e48887b4e33a469d7bc07"));
         assert(genesis.hashMerkleRoot == uint256S("0xdc9a719dc1bcda39107ea55424f00cab512170a1cb69efa08531f483f2399f21"));
 
-
         vSeeds.push_back(CDNSSeedData("seed1.gobyte.network", "seed1.gobyte.network"));
         vSeeds.push_back(CDNSSeedData("seed2.gobyte.network", "seed2.gobyte.network"));
         vSeeds.push_back(CDNSSeedData("seed3.gobyte.network", "seed3.gobyte.network"));
@@ -205,17 +204,11 @@
             ( 100500, uint256S("0x00000000004f79e57507c1b26b962f25f5102d43cfab93de118346b4a0426626"))
             ( 105500, uint256S("0x000000000023363fc795f4cb55d87f2b17f5d0353a5a65402f51057543c764af"))
             ( 110500, uint256S("0x000000000028fe8242eb23e939c7e6b2063d5a4cea533402e35a3c6557d02bc6"))
-<<<<<<< HEAD
-            ( 115500, uint256S("0x000000000074763fd76ef4a344d4f7e049c1dc55395c3814ac608b6fde6c7ecb")),
-            1529121717, // * UNIX timestamp of last checkpoint block
-            244477,   // * total number of transactions between genesis and last checkpoint
-=======
             ( 115500, uint256S("0x000000000074763fd76ef4a344d4f7e049c1dc55395c3814ac608b6fde6c7ecb"))
             ( 115890, uint256S("0x0000000000a8de066324ed2575d7e2b5ba21bc8eeaaa5dae2c37d6177953ac3c")),
 
             1529183938, // * UNIX timestamp of last checkpoint block
             245030,   // * total number of transactions between genesis and last checkpoint
->>>>>>> 0880c81a
                         //   (the tx=... number in the SetBestChain debug.log lines)
             2800        // * estimated number of transactions per day after checkpoint
         };
