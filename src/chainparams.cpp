--- conflicted
+++ resolved
@@ -190,11 +190,6 @@
             ( 55500, uint256S("0x000000000005515ab76f79bde997aa9843efb378dd25dfad156a6ca7d5d15f69"))
             ( 60500, uint256S("0x00000000003d534ac8baffd1ed8c9f2ea5481f22f8796643210d6dfeb70def28"))
             ( 65500, uint256S("0x000000000026bbdcf9b3267bb030fc31a2b9c6eb6cd1f9b3694c0df8bf2c67a4"))
-<<<<<<< HEAD
-            ( 70500, uint256S("0x0000000000108504d132a342a87e6c0afaf75737e60b43e7b446a4d7b5716de5")),
-            1522050118, // * UNIX timestamp of last checkpoint block
-            163797,     // * total number of transactions between genesis and last checkpoint
-=======
             ( 70500, uint256S("0x0000000000108504d132a342a87e6c0afaf75737e60b43e7b446a4d7b5716de5"))
             ( 75500, uint256S("0x000000000023159c0785a3eb1b1541d25347f649f149a3f53c32579364d6482a"))
             ( 80500, uint256S("0x000000000001b919061af98801d30b9351226a555e1f265c9cd880b18e6ec405"))
@@ -204,7 +199,6 @@
             ( 100500, uint256S("0x00000000004f79e57507c1b26b962f25f5102d43cfab93de118346b4a0426626")),
             1526768104, // * UNIX timestamp of last checkpoint block
             218169,   // * total number of transactions between genesis and last checkpoint
->>>>>>> 3e5a3846
                         //   (the tx=... number in the SetBestChain debug.log lines)
             2800        // * estimated number of transactions per day after checkpoint
         };
@@ -316,19 +310,12 @@
 
         checkpointData = (CCheckpointData) {
             boost::assign::map_list_of
-<<<<<<< HEAD
-            (  500, uint256S("0x0000000a074e448fcae79552631e7e90047f55e272e85f3db93df86c4bcd4fc1"))
-            ( 1000, uint256S("0x0000000302c5f739c94680415cfed780e5f90f6ab6b62e39c8cac9dc267acffd")),
-            1522711101, // * UNIX timestamp of last checkpoint block
-            1063,       // * total number of transactions between genesis and last checkpoint
-=======
             (   500, uint256S("0x0000000a074e448fcae79552631e7e90047f55e272e85f3db93df86c4bcd4fc1"))
             (  1000, uint256S("0x0000000302c5f739c94680415cfed780e5f90f6ab6b62e39c8cac9dc267acffd"))
             (  5000, uint256S("0x000000023af784ca843c9bf0003cb3586e626936346456f6948586b71851f7a8"))
             ( 10000, uint256S("0x000000041bcae477bee46f37d851a185c26b2fa5558fab12c72f43cd70bfe1fc")),
             1524132951, // * UNIX timestamp of last checkpoint block
             10485,       // * total number of transactions between genesis and last checkpoint
->>>>>>> 3e5a3846
                         //   (the tx=... number in the SetBestChain debug.log lines)
             500         // * estimated number of transactions per day after checkpoint
         };
