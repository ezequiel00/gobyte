// Copyright (c) 2009-2010 Satoshi Nakamoto
// Copyright (c) 2009-2015 The Bitcoin Core developers
// Distributed under the MIT software license, see the accompanying
// file COPYING or http://www.opensource.org/licenses/mit-license.php.

#include "amount.h"

#include "tinyformat.h"

const std::string CURRENCY_UNIT = "BTC";

CFeeRate::CFeeRate(const CAmount& nFeePaid, size_t nSize)
{
    if (nSize > 0)
        nSatoshisPerK = nFeePaid*1000/nSize;
    else
        nSatoshisPerK = 0;
}

CAmount CFeeRate::GetFee(size_t nSize) const
{
    CAmount nFee = nSatoshisPerK*nSize / 1000;

    if (nFee == 0 && nSatoshisPerK > 0)
        nFee = nSatoshisPerK;

    return nFee;
}

std::string CFeeRate::ToString() const
{
<<<<<<< HEAD
    return strprintf("%d.%08d DASH/kB", nSatoshisPerK / COIN, nSatoshisPerK % COIN);
=======
    return strprintf("%d.%08d %s/kB", nSatoshisPerK / COIN, nSatoshisPerK % COIN, CURRENCY_UNIT);
>>>>>>> 86755bc8
}<|MERGE_RESOLUTION|>--- conflicted
+++ resolved
@@ -29,9 +29,5 @@
 
 std::string CFeeRate::ToString() const
 {
-<<<<<<< HEAD
-    return strprintf("%d.%08d DASH/kB", nSatoshisPerK / COIN, nSatoshisPerK % COIN);
-=======
     return strprintf("%d.%08d %s/kB", nSatoshisPerK / COIN, nSatoshisPerK % COIN, CURRENCY_UNIT);
->>>>>>> 86755bc8
 }