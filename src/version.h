--- conflicted
+++ resolved
@@ -11,7 +11,7 @@
  * network protocol versioning
  */
 
-static const int PROTOCOL_VERSION = 70208;
+static const int PROTOCOL_VERSION = 70209;
 
 //! initial proto version, to be increased after version/verack negotiation
 static const int INIT_PROTO_VERSION = 209;
@@ -21,10 +21,7 @@
 
 //! disconnect from peers older than this proto version
 static const int MIN_PEER_PROTO_VERSION = 70208;
-<<<<<<< HEAD
-=======
 static const int STRICT_PEER_PROTO_VERSION = 70209;
->>>>>>> 0880c81a
 
 //! nTime field added to CAddress, starting with this version;
 //! if possible, avoid requesting addresses nodes older than this
