// Copyright (c) 2010 Satoshi Nakamoto
<<<<<<< HEAD
// Copyright (c) 2009-2014 The Bitcoin developers
// Copyright (c) 2014-2015 The Dash developers
=======
// Copyright (c) 2009-2015 The Bitcoin Core developers
>>>>>>> 86755bc8
// Distributed under the MIT software license, see the accompanying
// file COPYING or http://www.opensource.org/licenses/mit-license.php.

#include "rpcserver.h"
#include "base58.h"
#include "amount.h"
#include "chain.h"
#include "chainparams.h"
#include "consensus/consensus.h"
#include "consensus/validation.h"
#include "core_io.h"
#include "init.h"
#include "main.h"
#include "miner.h"
#include "net.h"
#include "pow.h"
#include "rpcserver.h"
#include "txmempool.h"
#include "util.h"
<<<<<<< HEAD
#ifdef ENABLE_WALLET
#include "db.h"
#include "wallet.h"
#include "masternode-sync.h"
#endif
=======
#include "utilstrencodings.h"
#include "validationinterface.h"
>>>>>>> 86755bc8

#include <stdint.h>

#include <boost/assign/list_of.hpp>
#include <boost/shared_ptr.hpp>

#include <univalue.h>

using namespace std;

/**
 * Return average network hashes per second based on the last 'lookup' blocks,
 * or from the last difficulty change if 'lookup' is nonpositive.
 * If 'height' is nonnegative, compute the estimate at the time when a given block was found.
 */
UniValue GetNetworkHashPS(int lookup, int height) {
    CBlockIndex *pb = chainActive.Tip();

    if (height >= 0 && height < chainActive.Height())
        pb = chainActive[height];

    if (pb == NULL || !pb->nHeight)
        return 0;

    // If lookup is -1, then use blocks since last difficulty change.
    if (lookup <= 0)
        lookup = pb->nHeight % Params().GetConsensus().DifficultyAdjustmentInterval() + 1;

    // If lookup is larger than chain, then set it to chain length.
    if (lookup > pb->nHeight)
        lookup = pb->nHeight;

    CBlockIndex *pb0 = pb;
    int64_t minTime = pb0->GetBlockTime();
    int64_t maxTime = minTime;
    for (int i = 0; i < lookup; i++) {
        pb0 = pb0->pprev;
        int64_t time = pb0->GetBlockTime();
        minTime = std::min(time, minTime);
        maxTime = std::max(time, maxTime);
    }

    // In case there's a situation where minTime == maxTime, we don't want a divide by zero exception.
    if (minTime == maxTime)
        return 0;

    arith_uint256 workDiff = pb->nChainWork - pb0->nChainWork;
    int64_t timeDiff = maxTime - minTime;

    return (int64_t)(workDiff.getdouble() / timeDiff);
}

UniValue getnetworkhashps(const UniValue& params, bool fHelp)
{
    if (fHelp || params.size() > 2)
        throw runtime_error(
            "getnetworkhashps ( blocks height )\n"
            "\nReturns the estimated network hashes per second based on the last n blocks.\n"
            "Pass in [blocks] to override # of blocks, -1 specifies since last difficulty change.\n"
            "Pass in [height] to estimate the network speed at the time when a certain block was found.\n"
            "\nArguments:\n"
            "1. blocks     (numeric, optional, default=120) The number of blocks, or -1 for blocks since last difficulty change.\n"
            "2. height     (numeric, optional, default=-1) To estimate at the time of the given height.\n"
            "\nResult:\n"
            "x             (numeric) Hashes per second estimated\n"
            "\nExamples:\n"
            + HelpExampleCli("getnetworkhashps", "")
            + HelpExampleRpc("getnetworkhashps", "")
       );

    LOCK(cs_main);
    return GetNetworkHashPS(params.size() > 0 ? params[0].get_int() : 120, params.size() > 1 ? params[1].get_int() : -1);
}

UniValue getgenerate(const UniValue& params, bool fHelp)
{
    if (fHelp || params.size() != 0)
        throw runtime_error(
            "getgenerate\n"
            "\nReturn if the server is set to generate coins or not. The default is false.\n"
<<<<<<< HEAD
            "It is set with the command line argument -gen (or dash.conf setting gen)\n"
=======
            "It is set with the command line argument -gen (or " + std::string(BITCOIN_CONF_FILENAME) + " setting gen)\n"
>>>>>>> 86755bc8
            "It can also be set with the setgenerate call.\n"
            "\nResult\n"
            "true|false      (boolean) If the server is set to generate coins or not\n"
            "\nExamples:\n"
            + HelpExampleCli("getgenerate", "")
            + HelpExampleRpc("getgenerate", "")
        );

    LOCK(cs_main);
    return GetBoolArg("-gen", DEFAULT_GENERATE);
}

UniValue generate(const UniValue& params, bool fHelp)
{
    if (fHelp || params.size() < 1 || params.size() > 1)
        throw runtime_error(
            "generate numblocks\n"
            "\nMine blocks immediately (before the RPC call returns)\n"
            "\nNote: this function can only be used on the regtest network\n"
            "\nArguments:\n"
            "1. numblocks    (numeric, required) How many blocks are generated immediately.\n"
            "\nResult\n"
            "[ blockhashes ]     (array) hashes of blocks generated\n"
            "\nExamples:\n"
            "\nGenerate 11 blocks\n"
            + HelpExampleCli("generate", "11")
        );

    if (!Params().MineBlocksOnDemand())
        throw JSONRPCError(RPC_METHOD_NOT_FOUND, "This method can only be used on regtest");

    int nHeightStart = 0;
    int nHeightEnd = 0;
    int nHeight = 0;
    int nGenerate = params[0].get_int();

    boost::shared_ptr<CReserveScript> coinbaseScript;
    GetMainSignals().ScriptForMining(coinbaseScript);

    // If the keypool is exhausted, no script is returned at all.  Catch this.
    if (!coinbaseScript)
        throw JSONRPCError(RPC_WALLET_KEYPOOL_RAN_OUT, "Error: Keypool ran out, please call keypoolrefill first");

    //throw an error if no script was provided
    if (coinbaseScript->reserveScript.empty())
        throw JSONRPCError(RPC_INTERNAL_ERROR, "No coinbase script available (mining requires a wallet)");

    {   // Don't keep cs_main locked
        LOCK(cs_main);
        nHeightStart = chainActive.Height();
        nHeight = nHeightStart;
        nHeightEnd = nHeightStart+nGenerate;
    }
    unsigned int nExtraNonce = 0;
    UniValue blockHashes(UniValue::VARR);
    while (nHeight < nHeightEnd)
    {
        auto_ptr<CBlockTemplate> pblocktemplate(CreateNewBlock(Params(), coinbaseScript->reserveScript));
        if (!pblocktemplate.get())
            throw JSONRPCError(RPC_INTERNAL_ERROR, "Couldn't create new block");
        CBlock *pblock = &pblocktemplate->block;
        {
            LOCK(cs_main);
            IncrementExtraNonce(pblock, chainActive.Tip(), nExtraNonce);
        }
        while (!CheckProofOfWork(pblock->GetHash(), pblock->nBits, Params().GetConsensus())) {
            // Yes, there is a chance every nonce could fail to satisfy the -regtest
            // target -- 1 in 2^(2^32). That ain't gonna happen.
            ++pblock->nNonce;
        }
        CValidationState state;
        if (!ProcessNewBlock(state, Params(), NULL, pblock, true, NULL))
            throw JSONRPCError(RPC_INTERNAL_ERROR, "ProcessNewBlock, block not accepted");
        ++nHeight;
        blockHashes.push_back(pblock->GetHash().GetHex());

        //mark script as important because it was used at least for one coinbase output
        coinbaseScript->KeepScript();
    }
    return blockHashes;
}

UniValue setgenerate(const UniValue& params, bool fHelp)
{
    if (fHelp || params.size() < 1 || params.size() > 2)
        throw runtime_error(
            "setgenerate generate ( genproclimit )\n"
            "\nSet 'generate' true or false to turn generation on or off.\n"
            "Generation is limited to 'genproclimit' processors, -1 is unlimited.\n"
            "See the getgenerate call for the current setting.\n"
            "\nArguments:\n"
            "1. generate         (boolean, required) Set to true to turn on generation, false to turn off.\n"
            "2. genproclimit     (numeric, optional) Set the processor limit for when generation is on. Can be -1 for unlimited.\n"
            "\nExamples:\n"
            "\nSet the generation on with a limit of one processor\n"
            + HelpExampleCli("setgenerate", "true 1") +
            "\nCheck the setting\n"
            + HelpExampleCli("getgenerate", "") +
            "\nTurn off generation\n"
            + HelpExampleCli("setgenerate", "false") +
            "\nUsing json rpc\n"
            + HelpExampleRpc("setgenerate", "true, 1")
        );

    if (Params().MineBlocksOnDemand())
        throw JSONRPCError(RPC_METHOD_NOT_FOUND, "Use the generate method instead of setgenerate on this network");

    bool fGenerate = true;
    if (params.size() > 0)
        fGenerate = params[0].get_bool();

    int nGenProcLimit = GetArg("-genproclimit", DEFAULT_GENERATE_THREADS);
    if (params.size() > 1)
    {
        nGenProcLimit = params[1].get_int();
        if (nGenProcLimit == 0)
            fGenerate = false;
    }

    mapArgs["-gen"] = (fGenerate ? "1" : "0");
    mapArgs ["-genproclimit"] = itostr(nGenProcLimit);
    GenerateBitcoins(fGenerate, nGenProcLimit, Params());

    return NullUniValue;
}

UniValue getmininginfo(const UniValue& params, bool fHelp)
{
    if (fHelp || params.size() != 0)
        throw runtime_error(
            "getmininginfo\n"
            "\nReturns a json object containing mining-related information."
            "\nResult:\n"
            "{\n"
            "  \"blocks\": nnn,             (numeric) The current block\n"
            "  \"currentblocksize\": nnn,   (numeric) The last block size\n"
            "  \"currentblocktx\": nnn,     (numeric) The last block transaction\n"
            "  \"difficulty\": xxx.xxxxx    (numeric) The current difficulty\n"
            "  \"errors\": \"...\"          (string) Current errors\n"
            "  \"generate\": true|false     (boolean) If the generation is on or off (see getgenerate or setgenerate calls)\n"
            "  \"genproclimit\": n          (numeric) The processor limit for generation. -1 if no generation. (see getgenerate or setgenerate calls)\n"
            "  \"pooledtx\": n              (numeric) The size of the mem pool\n"
            "  \"testnet\": true|false      (boolean) If using testnet or not\n"
            "  \"chain\": \"xxxx\",         (string) current network name as defined in BIP70 (main, test, regtest)\n"
            "}\n"
            "\nExamples:\n"
            + HelpExampleCli("getmininginfo", "")
            + HelpExampleRpc("getmininginfo", "")
        );


    LOCK(cs_main);

    UniValue obj(UniValue::VOBJ);
    obj.push_back(Pair("blocks",           (int)chainActive.Height()));
    obj.push_back(Pair("currentblocksize", (uint64_t)nLastBlockSize));
    obj.push_back(Pair("currentblocktx",   (uint64_t)nLastBlockTx));
    obj.push_back(Pair("difficulty",       (double)GetDifficulty()));
    obj.push_back(Pair("errors",           GetWarnings("statusbar")));
    obj.push_back(Pair("genproclimit",     (int)GetArg("-genproclimit", DEFAULT_GENERATE_THREADS)));
    obj.push_back(Pair("networkhashps",    getnetworkhashps(params, false)));
    obj.push_back(Pair("pooledtx",         (uint64_t)mempool.size()));
    obj.push_back(Pair("testnet",          Params().TestnetToBeDeprecatedFieldRPC()));
    obj.push_back(Pair("chain",            Params().NetworkIDString()));
    obj.push_back(Pair("generate",         getgenerate(params, false)));
    return obj;
}


// NOTE: Unlike wallet RPC (which use BTC values), mining RPCs follow GBT (BIP 22) in using satoshi amounts
UniValue prioritisetransaction(const UniValue& params, bool fHelp)
{
    if (fHelp || params.size() != 3)
        throw runtime_error(
            "prioritisetransaction <txid> <priority delta> <fee delta>\n"
            "Accepts the transaction into mined blocks at a higher (or lower) priority\n"
            "\nArguments:\n"
            "1. \"txid\"       (string, required) The transaction id.\n"
            "2. priority delta (numeric, required) The priority to add or subtract.\n"
            "                  The transaction selection algorithm considers the tx as it would have a higher priority.\n"
            "                  (priority of a transaction is calculated: coinage * value_in_duffs / txsize) \n"
            "3. fee delta      (numeric, required) The fee value (in duffs) to add (or subtract, if negative).\n"
            "                  The fee is not actually paid, only the algorithm for selecting transactions into a block\n"
            "                  considers the transaction as it would have paid a higher (or lower) fee.\n"
            "\nResult\n"
            "true              (boolean) Returns true\n"
            "\nExamples:\n"
            + HelpExampleCli("prioritisetransaction", "\"txid\" 0.0 10000")
            + HelpExampleRpc("prioritisetransaction", "\"txid\", 0.0, 10000")
        );

<<<<<<< HEAD
    uint256 hash = ParseHashStr(params[0].get_str(), "txid");
=======
    LOCK(cs_main);
>>>>>>> 86755bc8

    uint256 hash = ParseHashStr(params[0].get_str(), "txid");
    CAmount nAmount = params[2].get_int64();

    mempool.PrioritiseTransaction(hash, params[0].get_str(), params[1].get_real(), nAmount);
    return true;
}


// NOTE: Assumes a conclusive result; if result is inconclusive, it must be handled by caller
static UniValue BIP22ValidationResult(const CValidationState& state)
{
    if (state.IsValid())
        return NullUniValue;

    std::string strRejectReason = state.GetRejectReason();
    if (state.IsError())
        throw JSONRPCError(RPC_VERIFY_ERROR, strRejectReason);
    if (state.IsInvalid())
    {
        if (strRejectReason.empty())
            return "rejected";
        return strRejectReason;
    }
    // Should be impossible
    return "valid?";
}

UniValue getblocktemplate(const UniValue& params, bool fHelp)
{
    if (fHelp || params.size() > 1)
        throw runtime_error(
            "getblocktemplate ( \"jsonrequestobject\" )\n"
            "\nIf the request parameters include a 'mode' key, that is used to explicitly select between the default 'template' request or a 'proposal'.\n"
            "It returns data needed to construct a block to work on.\n"
            "See https://en.bitcoin.it/wiki/BIP_0022 for full specification.\n"

            "\nArguments:\n"
            "1. \"jsonrequestobject\"       (string, optional) A json object in the following spec\n"
            "     {\n"
            "       \"mode\":\"template\"    (string, optional) This must be set to \"template\" or omitted\n"
            "       \"capabilities\":[       (array, optional) A list of strings\n"
            "           \"support\"           (string) client side supported feature, 'longpoll', 'coinbasetxn', 'coinbasevalue', 'proposal', 'serverlist', 'workid'\n"
            "           ,...\n"
            "         ]\n"
            "     }\n"
            "\n"

            "\nResult:\n"
            "{\n"
            "  \"version\" : n,                    (numeric) The block version\n"
            "  \"previousblockhash\" : \"xxxx\",    (string) The hash of current highest block\n"
            "  \"transactions\" : [                (array) contents of non-coinbase transactions that should be included in the next block\n"
            "      {\n"
            "         \"data\" : \"xxxx\",          (string) transaction data encoded in hexadecimal (byte-for-byte)\n"
            "         \"hash\" : \"xxxx\",          (string) hash/id encoded in little-endian hexadecimal\n"
            "         \"depends\" : [              (array) array of numbers \n"
            "             n                        (numeric) transactions before this one (by 1-based index in 'transactions' list) that must be present in the final block if this one is\n"
            "             ,...\n"
            "         ],\n"
            "         \"fee\": n,                   (numeric) difference in value between transaction inputs and outputs (in duffs); for coinbase transactions, this is a negative Number of the total collected block fees (ie, not including the block subsidy); if key is not present, fee is unknown and clients MUST NOT assume there isn't one\n"
            "         \"sigops\" : n,               (numeric) total number of SigOps, as counted for purposes of block limits; if key is not present, sigop count is unknown and clients MUST NOT assume there aren't any\n"
            "         \"required\" : true|false     (boolean) if provided and true, this transaction must be in the final block\n"
            "      }\n"
            "      ,...\n"
            "  ],\n"
            "  \"coinbaseaux\" : {                  (json object) data that should be included in the coinbase's scriptSig content\n"
            "      \"flags\" : \"flags\"            (string) \n"
            "  },\n"
            "  \"coinbasevalue\" : n,               (numeric) maximum allowable input to coinbase transaction, including the generation award and transaction fees (in duffs)\n"
            "  \"coinbasetxn\" : { ... },           (json object) information for coinbase transaction\n"
            "  \"target\" : \"xxxx\",               (string) The hash target\n"
            "  \"mintime\" : xxx,                   (numeric) The minimum timestamp appropriate for next block time in seconds since epoch (Jan 1 1970 GMT)\n"
            "  \"mutable\" : [                      (array of string) list of ways the block template may be changed \n"
            "     \"value\"                         (string) A way the block template may be changed, e.g. 'time', 'transactions', 'prevblock'\n"
            "     ,...\n"
            "  ],\n"
            "  \"noncerange\" : \"00000000ffffffff\",   (string) A range of valid nonces\n"
            "  \"sigoplimit\" : n,                 (numeric) limit of sigops in blocks\n"
            "  \"sizelimit\" : n,                  (numeric) limit of block size\n"
            "  \"curtime\" : ttt,                  (numeric) current timestamp in seconds since epoch (Jan 1 1970 GMT)\n"
            "  \"bits\" : \"xxx\",                 (string) compressed target of next block\n"
            "  \"height\" : n                      (numeric) The height of the next block\n"
            "  \"payee\" : \"xxx\",                (string) required payee for the next block\n"
            "  \"payee_amount\" : n,               (numeric) required amount to pay\n"
            "  \"votes\" : [\n                     (array) show vote candidates\n"
            "        { ... }                       (json object) vote candidate\n"
            "        ,...\n"
            "  ],\n"
            "  \"masternode_payments\" : true|false,         (boolean) true, if masternode payments are enabled\n"
            "  \"enforce_masternode_payments\" : true|false  (boolean) true, if masternode payments are enforced\n"
            "}\n"

            "\nExamples:\n"
            + HelpExampleCli("getblocktemplate", "")
            + HelpExampleRpc("getblocktemplate", "")
         );

    LOCK(cs_main);

    std::string strMode = "template";
    UniValue lpval = NullUniValue;
    if (params.size() > 0)
    {
        const UniValue& oparam = params[0].get_obj();
        const UniValue& modeval = find_value(oparam, "mode");
        if (modeval.isStr())
            strMode = modeval.get_str();
        else if (modeval.isNull())
        {
            /* Do nothing */
        }
        else
            throw JSONRPCError(RPC_INVALID_PARAMETER, "Invalid mode");
        lpval = find_value(oparam, "longpollid");

        if (strMode == "proposal")
        {
            const UniValue& dataval = find_value(oparam, "data");
            if (!dataval.isStr())
                throw JSONRPCError(RPC_TYPE_ERROR, "Missing data String key for proposal");

            CBlock block;
            if (!DecodeHexBlk(block, dataval.get_str()))
                throw JSONRPCError(RPC_DESERIALIZATION_ERROR, "Block decode failed");

            uint256 hash = block.GetHash();
            BlockMap::iterator mi = mapBlockIndex.find(hash);
            if (mi != mapBlockIndex.end()) {
                CBlockIndex *pindex = mi->second;
                if (pindex->IsValid(BLOCK_VALID_SCRIPTS))
                    return "duplicate";
                if (pindex->nStatus & BLOCK_FAILED_MASK)
                    return "duplicate-invalid";
                return "duplicate-inconclusive";
            }

            CBlockIndex* const pindexPrev = chainActive.Tip();
            // TestBlockValidity only supports blocks built on the current Tip
            if (block.hashPrevBlock != pindexPrev->GetBlockHash())
                return "inconclusive-not-best-prevblk";
            CValidationState state;
            TestBlockValidity(state, Params(), block, pindexPrev, false, true);
            return BIP22ValidationResult(state);
        }
    }

    if (strMode != "template")
        throw JSONRPCError(RPC_INVALID_PARAMETER, "Invalid mode");

    if (vNodes.empty())
        throw JSONRPCError(RPC_CLIENT_NOT_CONNECTED, "Dash is not connected!");

    if (IsInitialBlockDownload())
        throw JSONRPCError(RPC_CLIENT_IN_INITIAL_DOWNLOAD, "Dash is downloading blocks...");

    static unsigned int nTransactionsUpdatedLast;

    if (!lpval.isNull())
    {
        // Wait to respond until either the best block changes, OR a minute has passed and there are more transactions
        uint256 hashWatchedChain;
        boost::system_time checktxtime;
        unsigned int nTransactionsUpdatedLastLP;

        if (lpval.isStr())
        {
            // Format: <hashBestChain><nTransactionsUpdatedLast>
            std::string lpstr = lpval.get_str();

            hashWatchedChain.SetHex(lpstr.substr(0, 64));
            nTransactionsUpdatedLastLP = atoi64(lpstr.substr(64));
        }
        else
        {
            // NOTE: Spec does not specify behaviour for non-string longpollid, but this makes testing easier
            hashWatchedChain = chainActive.Tip()->GetBlockHash();
            nTransactionsUpdatedLastLP = nTransactionsUpdatedLast;
        }

        // Release the wallet and main lock while waiting
        LEAVE_CRITICAL_SECTION(cs_main);
        {
            checktxtime = boost::get_system_time() + boost::posix_time::minutes(1);

            boost::unique_lock<boost::mutex> lock(csBestBlock);
            while (chainActive.Tip()->GetBlockHash() == hashWatchedChain && IsRPCRunning())
            {
                if (!cvBlockChange.timed_wait(lock, checktxtime))
                {
                    // Timeout: Check transactions for update
                    if (mempool.GetTransactionsUpdated() != nTransactionsUpdatedLastLP)
                        break;
                    checktxtime += boost::posix_time::seconds(10);
                }
            }
        }
        ENTER_CRITICAL_SECTION(cs_main);

        if (!IsRPCRunning())
            throw JSONRPCError(RPC_CLIENT_NOT_CONNECTED, "Shutting down");
        // TODO: Maybe recheck connections/IBD and (if something wrong) send an expires-immediately template to stop miners?
    }

    // Update block
    static CBlockIndex* pindexPrev;
    static int64_t nStart;
    static CBlockTemplate* pblocktemplate;
    if (pindexPrev != chainActive.Tip() ||
        (mempool.GetTransactionsUpdated() != nTransactionsUpdatedLast && GetTime() - nStart > 5))
    {
        // Clear pindexPrev so future calls make a new block, despite any failures from here on
        pindexPrev = NULL;

        // Store the chainActive.Tip() used before CreateNewBlock, to avoid races
        nTransactionsUpdatedLast = mempool.GetTransactionsUpdated();
        CBlockIndex* pindexPrevNew = chainActive.Tip();
        nStart = GetTime();

        // Create new block
        if(pblocktemplate)
        {
            delete pblocktemplate;
            pblocktemplate = NULL;
        }
        CScript scriptDummy = CScript() << OP_TRUE;
        pblocktemplate = CreateNewBlock(Params(), scriptDummy);
        if (!pblocktemplate)
            throw JSONRPCError(RPC_OUT_OF_MEMORY, "Out of memory");

        // Need to update only after we know CreateNewBlock succeeded
        pindexPrev = pindexPrevNew;
    }
    CBlock* pblock = &pblocktemplate->block; // pointer for convenience

    // Update nTime
    UpdateTime(pblock, Params().GetConsensus(), pindexPrev);
    pblock->nNonce = 0;

    UniValue aCaps(UniValue::VARR); aCaps.push_back("proposal");

    UniValue transactions(UniValue::VARR);
    map<uint256, int64_t> setTxIndex;
    int i = 0;
    BOOST_FOREACH (const CTransaction& tx, pblock->vtx) {
        uint256 txHash = tx.GetHash();
        setTxIndex[txHash] = i++;

        if (tx.IsCoinBase())
            continue;

        UniValue entry(UniValue::VOBJ);

        entry.push_back(Pair("data", EncodeHexTx(tx)));

        entry.push_back(Pair("hash", txHash.GetHex()));

        UniValue deps(UniValue::VARR);
        BOOST_FOREACH (const CTxIn &in, tx.vin)
        {
            if (setTxIndex.count(in.prevout.hash))
                deps.push_back(setTxIndex[in.prevout.hash]);
        }
        entry.push_back(Pair("depends", deps));

        int index_in_template = i - 1;
        entry.push_back(Pair("fee", pblocktemplate->vTxFees[index_in_template]));
        entry.push_back(Pair("sigops", pblocktemplate->vTxSigOps[index_in_template]));

        transactions.push_back(entry);
    }

    UniValue aux(UniValue::VOBJ);
    aux.push_back(Pair("flags", HexStr(COINBASE_FLAGS.begin(), COINBASE_FLAGS.end())));

    arith_uint256 hashTarget = arith_uint256().SetCompact(pblock->nBits);

    static UniValue aMutable(UniValue::VARR);
    if (aMutable.empty())
    {
        aMutable.push_back("time");
        aMutable.push_back("transactions");
        aMutable.push_back("prevblock");
    }

    UniValue result(UniValue::VOBJ);
    result.push_back(Pair("capabilities", aCaps));
    result.push_back(Pair("version", pblock->nVersion));
    result.push_back(Pair("previousblockhash", pblock->hashPrevBlock.GetHex()));
    result.push_back(Pair("transactions", transactions));
    result.push_back(Pair("coinbaseaux", aux));
    result.push_back(Pair("coinbasevalue", (int64_t)pblock->vtx[0].GetValueOut()));
    result.push_back(Pair("longpollid", chainActive.Tip()->GetBlockHash().GetHex() + i64tostr(nTransactionsUpdatedLast)));
    result.push_back(Pair("target", hashTarget.GetHex()));
    result.push_back(Pair("mintime", (int64_t)pindexPrev->GetMedianTimePast()+1));
    result.push_back(Pair("mutable", aMutable));
    result.push_back(Pair("noncerange", "00000000ffffffff"));
    result.push_back(Pair("sigoplimit", (int64_t)MAX_BLOCK_SIGOPS));
    result.push_back(Pair("sizelimit", (int64_t)MAX_BLOCK_SIZE));
    result.push_back(Pair("curtime", pblock->GetBlockTime()));
    result.push_back(Pair("bits", strprintf("%08x", pblock->nBits)));
    result.push_back(Pair("height", (int64_t)(pindexPrev->nHeight+1)));


    if(pblock->payee != CScript()){
        CTxDestination address1;
        ExtractDestination(pblock->payee, address1);
        CBitcoinAddress address2(address1);
        result.push_back(Pair("payee", address2.ToString().c_str()));
        result.push_back(Pair("payee_amount", (int64_t)pblock->vtx[0].vout[1].nValue));
    } else {
        result.push_back(Pair("payee", ""));
        result.push_back(Pair("payee_amount", ""));
    }

    result.push_back(Pair("masternode_payments", pblock->nTime > Params().StartMasternodePayments()));
    result.push_back(Pair("enforce_masternode_payments", true));

    return result;
}

class submitblock_StateCatcher : public CValidationInterface
{
public:
    uint256 hash;
    bool found;
    CValidationState state;

    submitblock_StateCatcher(const uint256 &hashIn) : hash(hashIn), found(false), state() {};

protected:
    virtual void BlockChecked(const CBlock& block, const CValidationState& stateIn) {
        if (block.GetHash() != hash)
            return;
        found = true;
        state = stateIn;
    };
};

UniValue submitblock(const UniValue& params, bool fHelp)
{
    if (fHelp || params.size() < 1 || params.size() > 2)
        throw runtime_error(
            "submitblock \"hexdata\" ( \"jsonparametersobject\" )\n"
            "\nAttempts to submit new block to network.\n"
            "The 'jsonparametersobject' parameter is currently ignored.\n"
            "See https://en.bitcoin.it/wiki/BIP_0022 for full specification.\n"

            "\nArguments\n"
            "1. \"hexdata\"    (string, required) the hex-encoded block data to submit\n"
            "2. \"jsonparametersobject\"     (string, optional) object of optional parameters\n"
            "    {\n"
            "      \"workid\" : \"id\"    (string, optional) if the server provided a workid, it MUST be included with submissions\n"
            "    }\n"
            "\nResult:\n"
            "\nExamples:\n"
            + HelpExampleCli("submitblock", "\"mydata\"")
            + HelpExampleRpc("submitblock", "\"mydata\"")
        );

    CBlock block;
    if (!DecodeHexBlk(block, params[0].get_str()))
        throw JSONRPCError(RPC_DESERIALIZATION_ERROR, "Block decode failed");

    uint256 hash = block.GetHash();
    bool fBlockPresent = false;
    {
        LOCK(cs_main);
        BlockMap::iterator mi = mapBlockIndex.find(hash);
        if (mi != mapBlockIndex.end()) {
            CBlockIndex *pindex = mi->second;
            if (pindex->IsValid(BLOCK_VALID_SCRIPTS))
                return "duplicate";
            if (pindex->nStatus & BLOCK_FAILED_MASK)
                return "duplicate-invalid";
            // Otherwise, we might only have the header - process the block before returning
            fBlockPresent = true;
        }
    }

    CValidationState state;
    submitblock_StateCatcher sc(block.GetHash());
    RegisterValidationInterface(&sc);
    bool fAccepted = ProcessNewBlock(state, Params(), NULL, &block, true, NULL);
    UnregisterValidationInterface(&sc);
    if (fBlockPresent)
    {
        if (fAccepted && !sc.found)
            return "duplicate-inconclusive";
        return "duplicate";
    }
    if (fAccepted)
    {
        if (!sc.found)
            return "inconclusive";
        state = sc.state;
    }
    return BIP22ValidationResult(state);
}

UniValue estimatefee(const UniValue& params, bool fHelp)
{
    if (fHelp || params.size() != 1)
        throw runtime_error(
            "estimatefee nblocks\n"
<<<<<<< HEAD
            "\nEstimates the approximate fee per kilobyte\n"
            "needed for a transaction to begin confirmation\n"
            "within nblocks blocks.\n"
=======
            "\nEstimates the approximate fee per kilobyte needed for a transaction to begin\n"
            "confirmation within nblocks blocks.\n"
>>>>>>> 86755bc8
            "\nArguments:\n"
            "1. nblocks     (numeric)\n"
            "\nResult:\n"
            "n              (numeric) estimated fee-per-kilobyte\n"
            "\n"
            "A negative value is returned if not enough transactions and blocks\n"
            "have been observed to make an estimate.\n"
            "\nExample:\n"
            + HelpExampleCli("estimatefee", "6")
            );

    RPCTypeCheck(params, boost::assign::list_of(UniValue::VNUM));

    int nBlocks = params[0].get_int();
    if (nBlocks < 1)
        nBlocks = 1;

    CFeeRate feeRate = mempool.estimateFee(nBlocks);
    if (feeRate == CFeeRate(0))
        return -1.0;

    return ValueFromAmount(feeRate.GetFeePerK());
}

UniValue estimatepriority(const UniValue& params, bool fHelp)
{
    if (fHelp || params.size() != 1)
        throw runtime_error(
            "estimatepriority nblocks\n"
<<<<<<< HEAD
            "\nEstimates the approximate priority\n"
            "a zero-fee transaction needs to begin confirmation\n"
            "within nblocks blocks.\n"
=======
            "\nEstimates the approximate priority a zero-fee transaction needs to begin\n"
            "confirmation within nblocks blocks.\n"
>>>>>>> 86755bc8
            "\nArguments:\n"
            "1. nblocks     (numeric)\n"
            "\nResult:\n"
            "n              (numeric) estimated priority\n"
            "\n"
            "A negative value is returned if not enough transactions and blocks\n"
            "have been observed to make an estimate.\n"
            "\nExample:\n"
            + HelpExampleCli("estimatepriority", "6")
            );

    RPCTypeCheck(params, boost::assign::list_of(UniValue::VNUM));

    int nBlocks = params[0].get_int();
    if (nBlocks < 1)
        nBlocks = 1;

    return mempool.estimatePriority(nBlocks);
}

UniValue estimatesmartfee(const UniValue& params, bool fHelp)
{
    if (fHelp || params.size() != 1)
        throw runtime_error(
            "estimatesmartfee nblocks\n"
            "\nWARNING: This interface is unstable and may disappear or change!\n"
            "\nEstimates the approximate fee per kilobyte needed for a transaction to begin\n"
            "confirmation within nblocks blocks if possible and return the number of blocks\n"
            "for which the estimate is valid.\n"
            "\nArguments:\n"
            "1. nblocks     (numeric)\n"
            "\nResult:\n"
            "{\n"
            "  \"feerate\" : x.x,     (numeric) estimate fee-per-kilobyte (in BTC)\n"
            "  \"blocks\" : n         (numeric) block number where estimate was found\n"
            "}\n"
            "\n"
            "A negative value is returned if not enough transactions and blocks\n"
            "have been observed to make an estimate for any number of blocks.\n"
            "However it will not return a value below the mempool reject fee.\n"
            "\nExample:\n"
            + HelpExampleCli("estimatesmartfee", "6")
            );

    RPCTypeCheck(params, boost::assign::list_of(UniValue::VNUM));

    int nBlocks = params[0].get_int();

    UniValue result(UniValue::VOBJ);
    int answerFound;
    CFeeRate feeRate = mempool.estimateSmartFee(nBlocks, &answerFound);
    result.push_back(Pair("feerate", feeRate == CFeeRate(0) ? -1.0 : ValueFromAmount(feeRate.GetFeePerK())));
    result.push_back(Pair("blocks", answerFound));
    return result;
}

UniValue estimatesmartpriority(const UniValue& params, bool fHelp)
{
    if (fHelp || params.size() != 1)
        throw runtime_error(
            "estimatesmartpriority nblocks\n"
            "\nWARNING: This interface is unstable and may disappear or change!\n"
            "\nEstimates the approximate priority a zero-fee transaction needs to begin\n"
            "confirmation within nblocks blocks if possible and return the number of blocks\n"
            "for which the estimate is valid.\n"
            "\nArguments:\n"
            "1. nblocks     (numeric)\n"
            "\nResult:\n"
            "{\n"
            "  \"priority\" : x.x,    (numeric) estimated priority\n"
            "  \"blocks\" : n         (numeric) block number where estimate was found\n"
            "}\n"
            "\n"
            "A negative value is returned if not enough transactions and blocks\n"
            "have been observed to make an estimate for any number of blocks.\n"
            "However if the mempool reject fee is set it will return 1e9 * MAX_MONEY.\n"
            "\nExample:\n"
            + HelpExampleCli("estimatesmartpriority", "6")
            );

    RPCTypeCheck(params, boost::assign::list_of(UniValue::VNUM));

    int nBlocks = params[0].get_int();

    UniValue result(UniValue::VOBJ);
    int answerFound;
    double priority = mempool.estimateSmartPriority(nBlocks, &answerFound);
    result.push_back(Pair("priority", priority));
    result.push_back(Pair("blocks", answerFound));
    return result;
}<|MERGE_RESOLUTION|>--- conflicted
+++ resolved
@@ -1,10 +1,6 @@
 // Copyright (c) 2010 Satoshi Nakamoto
-<<<<<<< HEAD
-// Copyright (c) 2009-2014 The Bitcoin developers
-// Copyright (c) 2014-2015 The Dash developers
-=======
 // Copyright (c) 2009-2015 The Bitcoin Core developers
->>>>>>> 86755bc8
+// Copyright (c) 2014-2016 The Dash Core developers
 // Distributed under the MIT software license, see the accompanying
 // file COPYING or http://www.opensource.org/licenses/mit-license.php.
 
@@ -24,16 +20,11 @@
 #include "rpcserver.h"
 #include "txmempool.h"
 #include "util.h"
-<<<<<<< HEAD
 #ifdef ENABLE_WALLET
-#include "db.h"
-#include "wallet.h"
 #include "masternode-sync.h"
 #endif
-=======
 #include "utilstrencodings.h"
 #include "validationinterface.h"
->>>>>>> 86755bc8
 
 #include <stdint.h>
 
@@ -114,11 +105,7 @@
         throw runtime_error(
             "getgenerate\n"
             "\nReturn if the server is set to generate coins or not. The default is false.\n"
-<<<<<<< HEAD
-            "It is set with the command line argument -gen (or dash.conf setting gen)\n"
-=======
             "It is set with the command line argument -gen (or " + std::string(BITCOIN_CONF_FILENAME) + " setting gen)\n"
->>>>>>> 86755bc8
             "It can also be set with the setgenerate call.\n"
             "\nResult\n"
             "true|false      (boolean) If the server is set to generate coins or not\n"
@@ -310,12 +297,7 @@
             + HelpExampleRpc("prioritisetransaction", "\"txid\", 0.0, 10000")
         );
 
-<<<<<<< HEAD
-    uint256 hash = ParseHashStr(params[0].get_str(), "txid");
-=======
     LOCK(cs_main);
->>>>>>> 86755bc8
-
     uint256 hash = ParseHashStr(params[0].get_str(), "txid");
     CAmount nAmount = params[2].get_int64();
 
@@ -400,10 +382,6 @@
             "  \"height\" : n                      (numeric) The height of the next block\n"
             "  \"payee\" : \"xxx\",                (string) required payee for the next block\n"
             "  \"payee_amount\" : n,               (numeric) required amount to pay\n"
-            "  \"votes\" : [\n                     (array) show vote candidates\n"
-            "        { ... }                       (json object) vote candidate\n"
-            "        ,...\n"
-            "  ],\n"
             "  \"masternode_payments\" : true|false,         (boolean) true, if masternode payments are enabled\n"
             "  \"enforce_masternode_payments\" : true|false  (boolean) true, if masternode payments are enforced\n"
             "}\n"
@@ -720,14 +698,8 @@
     if (fHelp || params.size() != 1)
         throw runtime_error(
             "estimatefee nblocks\n"
-<<<<<<< HEAD
-            "\nEstimates the approximate fee per kilobyte\n"
-            "needed for a transaction to begin confirmation\n"
-            "within nblocks blocks.\n"
-=======
             "\nEstimates the approximate fee per kilobyte needed for a transaction to begin\n"
             "confirmation within nblocks blocks.\n"
->>>>>>> 86755bc8
             "\nArguments:\n"
             "1. nblocks     (numeric)\n"
             "\nResult:\n"
@@ -757,14 +729,8 @@
     if (fHelp || params.size() != 1)
         throw runtime_error(
             "estimatepriority nblocks\n"
-<<<<<<< HEAD
-            "\nEstimates the approximate priority\n"
-            "a zero-fee transaction needs to begin confirmation\n"
-            "within nblocks blocks.\n"
-=======
             "\nEstimates the approximate priority a zero-fee transaction needs to begin\n"
             "confirmation within nblocks blocks.\n"
->>>>>>> 86755bc8
             "\nArguments:\n"
             "1. nblocks     (numeric)\n"
             "\nResult:\n"
