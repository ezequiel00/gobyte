// Copyright (c) 2011-2015 The Bitcoin Core developers
// Copyright (c) 2014-2019 The Dash Core developers
// Distributed under the MIT software license, see the accompanying
// file COPYING or http://www.opensource.org/licenses/mit-license.php.

#if defined(HAVE_CONFIG_H)
#include "config/dash-config.h"
#endif

#include "bitcoingui.h"

#include "bitcoinunits.h"
#include "clientmodel.h"
#include "guiconstants.h"
#include "guiutil.h"
#include "modaloverlay.h"
#include "networkstyle.h"
#include "notificator.h"
#include "openuridialog.h"
#include "optionsdialog.h"
#include "optionsmodel.h"
#include "platformstyle.h"
#include "rpcconsole.h"
#include "utilitydialog.h"

#ifdef ENABLE_WALLET
<<<<<<< HEAD
#include "privatesend/privatesend-client.h"
=======
#include "privatesend-client.h"
>>>>>>> 7d8eab26
#include "walletframe.h"
#include "walletmodel.h"
#endif // ENABLE_WALLET

#ifdef Q_OS_MAC
#include "macdockiconhandler.h"
#endif

#include "chainparams.h"
#include "init.h"
#include "ui_interface.h"
#include "util.h"
#include "masternode/masternode-sync.h"
#include "masternodelist.h"

#include <iostream>

#include <QAction>
#include <QApplication>
#include <QDateTime>
#include <QDesktopWidget>
#include <QDragEnterEvent>
#include <QListWidget>
#include <QMenuBar>
#include <QMessageBox>
#include <QMimeData>
#include <QProgressDialog>
#include <QSettings>
#include <QShortcut>
#include <QStackedWidget>
#include <QStatusBar>
#include <QStyle>
#include <QTimer>
#include <QToolBar>
#include <QVBoxLayout>

#if QT_VERSION < 0x050000
#include <QTextDocument>
#include <QUrl>
#else
#include <QUrlQuery>
#endif

const std::string BitcoinGUI::DEFAULT_UIPLATFORM =
#if defined(Q_OS_MAC)
        "macosx"
#elif defined(Q_OS_WIN)
        "windows"
#else
        "other"
#endif
        ;

/** Display name for default wallet name. Uses tilde to avoid name
 * collisions in the future with additional wallets */
const QString BitcoinGUI::DEFAULT_WALLET = "~Default";

BitcoinGUI::BitcoinGUI(const PlatformStyle *_platformStyle, const NetworkStyle *networkStyle, QWidget *parent) :
    QMainWindow(parent),
    enableWallet(false),
    clientModel(0),
    walletFrame(0),
    unitDisplayControl(0),
    labelWalletEncryptionIcon(0),
    labelWalletHDStatusIcon(0),
    labelConnectionsIcon(0),
    labelBlocksIcon(0),
    progressBarLabel(0),
    progressBar(0),
    progressDialog(0),
    appMenuBar(0),
    overviewAction(0),
    historyAction(0),
    masternodeAction(0),
    quitAction(0),
    sendCoinsAction(0),
    sendCoinsMenuAction(0),
    usedSendingAddressesAction(0),
    usedReceivingAddressesAction(0),
    signMessageAction(0),
    verifyMessageAction(0),
    aboutAction(0),
    receiveCoinsAction(0),
    receiveCoinsMenuAction(0),
    optionsAction(0),
    toggleHideAction(0),
    encryptWalletAction(0),
    backupWalletAction(0),
    changePassphraseAction(0),
    aboutQtAction(0),
    openRPCConsoleAction(0),
    openAction(0),
    showHelpMessageAction(0),
    showPrivateSendHelpAction(0),
    trayIcon(0),
    trayIconMenu(0),
    dockIconMenu(0),
    notificator(0),
    rpcConsole(0),
    helpMessageDialog(0),
    modalOverlay(0),
    prevBlocks(0),
    spinnerFrame(0),
    platformStyle(_platformStyle)
{
    /* Open CSS when configured */
    this->setStyleSheet(GUIUtil::loadStyleSheet());

    GUIUtil::restoreWindowGeometry("nWindow", QSize(850, 550), this);

    QString windowTitle = tr(PACKAGE_NAME) + " - ";
#ifdef ENABLE_WALLET
    enableWallet = WalletModel::isWalletEnabled();
#endif // ENABLE_WALLET
    if(enableWallet)
    {
        windowTitle += tr("Wallet");
    } else {
        windowTitle += tr("Node");
    }
    QString userWindowTitle = QString::fromStdString(gArgs.GetArg("-windowtitle", ""));
    if(!userWindowTitle.isEmpty()) windowTitle += " - " + userWindowTitle;
    windowTitle += " " + networkStyle->getTitleAddText();
#ifndef Q_OS_MAC
    QApplication::setWindowIcon(networkStyle->getTrayAndWindowIcon());
    setWindowIcon(networkStyle->getTrayAndWindowIcon());
#else
    MacDockIconHandler::instance()->setIcon(networkStyle->getAppIcon());
#endif
    setWindowTitle(windowTitle);

#if defined(Q_OS_MAC) && QT_VERSION < 0x050000
    // This property is not implemented in Qt 5. Setting it has no effect.
    // A replacement API (QtMacUnifiedToolBar) is available in QtMacExtras.
    setUnifiedTitleAndToolBarOnMac(true);
#endif

    rpcConsole = new RPCConsole(_platformStyle, 0);
    helpMessageDialog = new HelpMessageDialog(this, HelpMessageDialog::cmdline);
#ifdef ENABLE_WALLET
    if(enableWallet)
    {
        /** Create wallet frame*/
        walletFrame = new WalletFrame(_platformStyle, this);
    } else
#endif // ENABLE_WALLET
    {
        /* When compiled without wallet or -disablewallet is provided,
         * the central widget is the rpc console.
         */
        setCentralWidget(rpcConsole);
    }

    // Accept D&D of URIs
    setAcceptDrops(true);

    // Create actions for the toolbar, menu bar and tray/dock icon
    // Needs walletFrame to be initialized
    createActions();

    // Create application menu bar
    createMenuBar();

    // Create the toolbars
    createToolBars();

    // Create system tray icon and notification
    createTrayIcon(networkStyle);

    // Create status bar
    statusBar();

    // Disable size grip because it looks ugly and nobody needs it
    statusBar()->setSizeGripEnabled(false);

    // Status bar notification icons
    QFrame *frameBlocks = new QFrame();
    frameBlocks->setContentsMargins(0,0,0,0);
    frameBlocks->setSizePolicy(QSizePolicy::Fixed, QSizePolicy::Preferred);
    QHBoxLayout *frameBlocksLayout = new QHBoxLayout(frameBlocks);
    frameBlocksLayout->setContentsMargins(3,0,3,0);
    frameBlocksLayout->setSpacing(3);
    unitDisplayControl = new UnitDisplayStatusBarControl(platformStyle);
    labelWalletEncryptionIcon = new QLabel();
    labelWalletHDStatusIcon = new QLabel();
    labelConnectionsIcon = new GUIUtil::ClickableLabel();

    labelBlocksIcon = new GUIUtil::ClickableLabel();
    if(enableWallet)
    {
        frameBlocksLayout->addStretch();
        frameBlocksLayout->addWidget(unitDisplayControl);
        frameBlocksLayout->addStretch();
        frameBlocksLayout->addWidget(labelWalletEncryptionIcon);
        frameBlocksLayout->addWidget(labelWalletHDStatusIcon);
    }
    frameBlocksLayout->addStretch();
    frameBlocksLayout->addWidget(labelConnectionsIcon);
    frameBlocksLayout->addStretch();
    frameBlocksLayout->addWidget(labelBlocksIcon);
    frameBlocksLayout->addStretch();

    // Progress bar and label for blocks download
    progressBarLabel = new QLabel();
    progressBarLabel->setVisible(true);
    progressBar = new GUIUtil::ProgressBar();
    progressBar->setAlignment(Qt::AlignCenter);
    progressBar->setVisible(true);

    // Override style sheet for progress bar for styles that have a segmented progress bar,
    // as they make the text unreadable (workaround for issue #1071)
    // See https://qt-project.org/doc/qt-4.8/gallery.html
    QString curStyle = QApplication::style()->metaObject()->className();
    if(curStyle == "QWindowsStyle" || curStyle == "QWindowsXPStyle")
    {
        progressBar->setStyleSheet("QProgressBar { background-color: #F8F8F8; border: 1px solid grey; border-radius: 7px; padding: 1px; text-align: center; } QProgressBar::chunk { background: QLinearGradient(x1: 0, y1: 0, x2: 1, y2: 0, stop: 0 #00CCFF, stop: 1 #33CCFF); border-radius: 7px; margin: 0px; }");
    }

    statusBar()->addWidget(progressBarLabel);
    statusBar()->addWidget(progressBar);
    statusBar()->addPermanentWidget(frameBlocks);

    // Install event filter to be able to catch status tip events (QEvent::StatusTip)
    this->installEventFilter(this);

    // Initially wallet actions should be disabled
    setWalletActionsEnabled(false);

    // Subscribe to notifications from core
    subscribeToCoreSignals();

    // Jump to peers tab by clicking on connections icon
    connect(labelConnectionsIcon, SIGNAL(clicked(QPoint)), this, SLOT(showPeers()));

    modalOverlay = new ModalOverlay(this->centralWidget());
#ifdef ENABLE_WALLET
    if(enableWallet) {
        connect(walletFrame, SIGNAL(requestedSyncWarningInfo()), this, SLOT(showModalOverlay()));
        connect(labelBlocksIcon, SIGNAL(clicked(QPoint)), this, SLOT(showModalOverlay()));
        connect(progressBar, SIGNAL(clicked(QPoint)), this, SLOT(showModalOverlay()));
    }
#endif

#ifdef Q_OS_MAC
    m_app_nap_inhibitor = new CAppNapInhibitor;
#endif
}

BitcoinGUI::~BitcoinGUI()
{
    // Unsubscribe from notifications from core
    unsubscribeFromCoreSignals();

    GUIUtil::saveWindowGeometry("nWindow", this);
    if(trayIcon) // Hide tray icon, as deleting will let it linger until quit (on Ubuntu)
        trayIcon->hide();
#ifdef Q_OS_MAC
    delete m_app_nap_inhibitor;
    delete appMenuBar;
    MacDockIconHandler::cleanup();
#endif

    delete rpcConsole;
}

void BitcoinGUI::createActions()
{
    QActionGroup *tabGroup = new QActionGroup(this);

    QString theme = GUIUtil::getThemeName();
    overviewAction = new QAction(QIcon(":/icons/" + theme + "/overview"), tr("&Overview"), this);
    overviewAction->setStatusTip(tr("Show general overview of wallet"));
    overviewAction->setToolTip(overviewAction->statusTip());
    overviewAction->setCheckable(true);
#ifdef Q_OS_MAC
    overviewAction->setShortcut(QKeySequence(Qt::CTRL + Qt::Key_1));
#else
    overviewAction->setShortcut(QKeySequence(Qt::ALT + Qt::Key_1));
#endif
    tabGroup->addAction(overviewAction);

    sendCoinsAction = new QAction(QIcon(":/icons/" + theme + "/send"), tr("&Send"), this);
    sendCoinsAction->setStatusTip(tr("Send coins to a Dash address"));
    sendCoinsAction->setToolTip(sendCoinsAction->statusTip());
    sendCoinsAction->setCheckable(true);
#ifdef Q_OS_MAC
    sendCoinsAction->setShortcut(QKeySequence(Qt::CTRL + Qt::Key_2));
#else
    sendCoinsAction->setShortcut(QKeySequence(Qt::ALT + Qt::Key_2));
#endif
    tabGroup->addAction(sendCoinsAction);

    sendCoinsMenuAction = new QAction(QIcon(":/icons/" + theme + "/send"), sendCoinsAction->text(), this);
    sendCoinsMenuAction->setStatusTip(sendCoinsAction->statusTip());
    sendCoinsMenuAction->setToolTip(sendCoinsMenuAction->statusTip());

    receiveCoinsAction = new QAction(QIcon(":/icons/" + theme + "/receiving_addresses"), tr("&Receive"), this);
    receiveCoinsAction->setStatusTip(tr("Request payments (generates QR codes and dash: URIs)"));
    receiveCoinsAction->setToolTip(receiveCoinsAction->statusTip());
    receiveCoinsAction->setCheckable(true);
#ifdef Q_OS_MAC
    receiveCoinsAction->setShortcut(QKeySequence(Qt::CTRL + Qt::Key_3));
#else
    receiveCoinsAction->setShortcut(QKeySequence(Qt::ALT + Qt::Key_3));
#endif
    tabGroup->addAction(receiveCoinsAction);

    receiveCoinsMenuAction = new QAction(QIcon(":/icons/" + theme + "/receiving_addresses"), receiveCoinsAction->text(), this);
    receiveCoinsMenuAction->setStatusTip(receiveCoinsAction->statusTip());
    receiveCoinsMenuAction->setToolTip(receiveCoinsMenuAction->statusTip());

    historyAction = new QAction(QIcon(":/icons/" + theme + "/history"), tr("&Transactions"), this);
    historyAction->setStatusTip(tr("Browse transaction history"));
    historyAction->setToolTip(historyAction->statusTip());
    historyAction->setCheckable(true);
#ifdef Q_OS_MAC
    historyAction->setShortcut(QKeySequence(Qt::CTRL + Qt::Key_4));
#else
    historyAction->setShortcut(QKeySequence(Qt::ALT + Qt::Key_4));
#endif
    tabGroup->addAction(historyAction);

#ifdef ENABLE_WALLET
    QSettings settings;
    if (!fLiteMode && settings.value("fShowMasternodesTab").toBool()) {
        masternodeAction = new QAction(QIcon(":/icons/" + theme + "/masternodes"), tr("&Masternodes"), this);
        masternodeAction->setStatusTip(tr("Browse masternodes"));
        masternodeAction->setToolTip(masternodeAction->statusTip());
        masternodeAction->setCheckable(true);
#ifdef Q_OS_MAC
        masternodeAction->setShortcut(QKeySequence(Qt::CTRL + Qt::Key_5));
#else
        masternodeAction->setShortcut(QKeySequence(Qt::ALT + Qt::Key_5));
#endif
        tabGroup->addAction(masternodeAction);
        connect(masternodeAction, SIGNAL(triggered()), this, SLOT(showNormalIfMinimized()));
        connect(masternodeAction, SIGNAL(triggered()), this, SLOT(gotoMasternodePage()));
    }

    // These showNormalIfMinimized are needed because Send Coins and Receive Coins
    // can be triggered from the tray menu, and need to show the GUI to be useful.
    connect(overviewAction, SIGNAL(triggered()), this, SLOT(showNormalIfMinimized()));
    connect(overviewAction, SIGNAL(triggered()), this, SLOT(gotoOverviewPage()));
    connect(sendCoinsAction, SIGNAL(triggered()), this, SLOT(showNormalIfMinimized()));
    connect(sendCoinsAction, SIGNAL(triggered()), this, SLOT(gotoSendCoinsPage()));
    connect(sendCoinsMenuAction, SIGNAL(triggered()), this, SLOT(showNormalIfMinimized()));
    connect(sendCoinsMenuAction, SIGNAL(triggered()), this, SLOT(gotoSendCoinsPage()));
    connect(receiveCoinsAction, SIGNAL(triggered()), this, SLOT(showNormalIfMinimized()));
    connect(receiveCoinsAction, SIGNAL(triggered()), this, SLOT(gotoReceiveCoinsPage()));
    connect(receiveCoinsMenuAction, SIGNAL(triggered()), this, SLOT(showNormalIfMinimized()));
    connect(receiveCoinsMenuAction, SIGNAL(triggered()), this, SLOT(gotoReceiveCoinsPage()));
    connect(historyAction, SIGNAL(triggered()), this, SLOT(showNormalIfMinimized()));
    connect(historyAction, SIGNAL(triggered()), this, SLOT(gotoHistoryPage()));
#endif // ENABLE_WALLET

    quitAction = new QAction(QIcon(":/icons/" + theme + "/quit"), tr("E&xit"), this);
    quitAction->setStatusTip(tr("Quit application"));
    quitAction->setShortcut(QKeySequence(Qt::CTRL + Qt::Key_Q));
    quitAction->setMenuRole(QAction::QuitRole);
    aboutAction = new QAction(QIcon(":/icons/" + theme + "/about"), tr("&About %1").arg(tr(PACKAGE_NAME)), this);
    aboutAction->setStatusTip(tr("Show information about Dash Core"));
    aboutAction->setMenuRole(QAction::AboutRole);
    aboutAction->setEnabled(false);
    aboutQtAction = new QAction(QIcon(":/icons/" + theme + "/about_qt"), tr("About &Qt"), this);
    aboutQtAction->setStatusTip(tr("Show information about Qt"));
    aboutQtAction->setMenuRole(QAction::AboutQtRole);
    optionsAction = new QAction(QIcon(":/icons/" + theme + "/options"), tr("&Options..."), this);
    optionsAction->setStatusTip(tr("Modify configuration options for %1").arg(tr(PACKAGE_NAME)));
    optionsAction->setMenuRole(QAction::PreferencesRole);
    optionsAction->setEnabled(false);
    toggleHideAction = new QAction(QIcon(":/icons/" + theme + "/about"), tr("&Show / Hide"), this);
    toggleHideAction->setStatusTip(tr("Show or hide the main Window"));

    encryptWalletAction = new QAction(QIcon(":/icons/" + theme + "/lock_closed"), tr("&Encrypt Wallet..."), this);
    encryptWalletAction->setStatusTip(tr("Encrypt the private keys that belong to your wallet"));
    encryptWalletAction->setCheckable(true);
    backupWalletAction = new QAction(QIcon(":/icons/" + theme + "/filesave"), tr("&Backup Wallet..."), this);
    backupWalletAction->setStatusTip(tr("Backup wallet to another location"));
    changePassphraseAction = new QAction(QIcon(":/icons/" + theme + "/key"), tr("&Change Passphrase..."), this);
    changePassphraseAction->setStatusTip(tr("Change the passphrase used for wallet encryption"));
    unlockWalletAction = new QAction(tr("&Unlock Wallet..."), this);
    unlockWalletAction->setToolTip(tr("Unlock wallet"));
    lockWalletAction = new QAction(tr("&Lock Wallet"), this);
    signMessageAction = new QAction(QIcon(":/icons/" + theme + "/edit"), tr("Sign &message..."), this);
    signMessageAction->setStatusTip(tr("Sign messages with your Dash addresses to prove you own them"));
    verifyMessageAction = new QAction(QIcon(":/icons/" + theme + "/transaction_0"), tr("&Verify message..."), this);
    verifyMessageAction->setStatusTip(tr("Verify messages to ensure they were signed with specified Dash addresses"));

    openInfoAction = new QAction(QApplication::style()->standardIcon(QStyle::SP_MessageBoxInformation), tr("&Information"), this);
    openInfoAction->setStatusTip(tr("Show diagnostic information"));
    openRPCConsoleAction = new QAction(QIcon(":/icons/" + theme + "/debugwindow"), tr("&Debug console"), this);
    openRPCConsoleAction->setStatusTip(tr("Open debugging console"));
    openGraphAction = new QAction(QIcon(":/icons/" + theme + "/connect_4"), tr("&Network Monitor"), this);
    openGraphAction->setStatusTip(tr("Show network monitor"));
    openPeersAction = new QAction(QIcon(":/icons/" + theme + "/connect_4"), tr("&Peers list"), this);
    openPeersAction->setStatusTip(tr("Show peers info"));
    openRepairAction = new QAction(QIcon(":/icons/" + theme + "/options"), tr("Wallet &Repair"), this);
    openRepairAction->setStatusTip(tr("Show wallet repair options"));
    openConfEditorAction = new QAction(QIcon(":/icons/" + theme + "/edit"), tr("Open Wallet &Configuration File"), this);
    openConfEditorAction->setStatusTip(tr("Open configuration file"));
    showBackupsAction = new QAction(QIcon(":/icons/" + theme + "/browse"), tr("Show Automatic &Backups"), this);
    showBackupsAction->setStatusTip(tr("Show automatically created wallet backups"));
    // initially disable the debug window menu items
    openInfoAction->setEnabled(false);
    openRPCConsoleAction->setEnabled(false);
    openGraphAction->setEnabled(false);
    openPeersAction->setEnabled(false);
    openRepairAction->setEnabled(false);

    usedSendingAddressesAction = new QAction(QIcon(":/icons/" + theme + "/address-book"), tr("&Sending addresses..."), this);
    usedSendingAddressesAction->setStatusTip(tr("Show the list of used sending addresses and labels"));
    usedReceivingAddressesAction = new QAction(QIcon(":/icons/" + theme + "/address-book"), tr("&Receiving addresses..."), this);
    usedReceivingAddressesAction->setStatusTip(tr("Show the list of used receiving addresses and labels"));

    openAction = new QAction(QApplication::style()->standardIcon(QStyle::SP_DirOpenIcon), tr("Open &URI..."), this);
    openAction->setStatusTip(tr("Open a dash: URI or payment request"));

    showHelpMessageAction = new QAction(QApplication::style()->standardIcon(QStyle::SP_MessageBoxInformation), tr("&Command-line options"), this);
    showHelpMessageAction->setMenuRole(QAction::NoRole);
    showHelpMessageAction->setStatusTip(tr("Show the %1 help message to get a list with possible Dash command-line options").arg(tr(PACKAGE_NAME)));

    showPrivateSendHelpAction = new QAction(QApplication::style()->standardIcon(QStyle::SP_MessageBoxInformation), tr("&PrivateSend information"), this);
    showPrivateSendHelpAction->setMenuRole(QAction::NoRole);
    showPrivateSendHelpAction->setStatusTip(tr("Show the PrivateSend basic information"));

    connect(quitAction, SIGNAL(triggered()), qApp, SLOT(quit()));
    connect(aboutAction, SIGNAL(triggered()), this, SLOT(aboutClicked()));
    connect(aboutQtAction, SIGNAL(triggered()), qApp, SLOT(aboutQt()));
    connect(optionsAction, SIGNAL(triggered()), this, SLOT(optionsClicked()));
    connect(toggleHideAction, SIGNAL(triggered()), this, SLOT(toggleHidden()));
    connect(showHelpMessageAction, SIGNAL(triggered()), this, SLOT(showHelpMessageClicked()));
    connect(showPrivateSendHelpAction, SIGNAL(triggered()), this, SLOT(showPrivateSendHelpClicked()));

    // Jump directly to tabs in RPC-console
    connect(openInfoAction, SIGNAL(triggered()), this, SLOT(showInfo()));
    connect(openRPCConsoleAction, SIGNAL(triggered()), this, SLOT(showConsole()));
    connect(openGraphAction, SIGNAL(triggered()), this, SLOT(showGraph()));
    connect(openPeersAction, SIGNAL(triggered()), this, SLOT(showPeers()));
    connect(openRepairAction, SIGNAL(triggered()), this, SLOT(showRepair()));

    // Open configs and backup folder from menu
    connect(openConfEditorAction, SIGNAL(triggered()), this, SLOT(showConfEditor()));
    connect(showBackupsAction, SIGNAL(triggered()), this, SLOT(showBackups()));

    // Get restart command-line parameters and handle restart
    connect(rpcConsole, SIGNAL(handleRestart(QStringList)), this, SLOT(handleRestart(QStringList)));
    
    // prevents an open debug window from becoming stuck/unusable on client shutdown
    connect(quitAction, SIGNAL(triggered()), rpcConsole, SLOT(hide()));

#ifdef ENABLE_WALLET
    if(walletFrame)
    {
        connect(encryptWalletAction, SIGNAL(triggered(bool)), walletFrame, SLOT(encryptWallet(bool)));
        connect(backupWalletAction, SIGNAL(triggered()), walletFrame, SLOT(backupWallet()));
        connect(changePassphraseAction, SIGNAL(triggered()), walletFrame, SLOT(changePassphrase()));
        connect(unlockWalletAction, SIGNAL(triggered()), walletFrame, SLOT(unlockWallet()));
        connect(lockWalletAction, SIGNAL(triggered()), walletFrame, SLOT(lockWallet()));
        connect(signMessageAction, SIGNAL(triggered()), this, SLOT(gotoSignMessageTab()));
        connect(verifyMessageAction, SIGNAL(triggered()), this, SLOT(gotoVerifyMessageTab()));
        connect(usedSendingAddressesAction, SIGNAL(triggered()), walletFrame, SLOT(usedSendingAddresses()));
        connect(usedReceivingAddressesAction, SIGNAL(triggered()), walletFrame, SLOT(usedReceivingAddresses()));
        connect(openAction, SIGNAL(triggered()), this, SLOT(openClicked()));
    }
#endif // ENABLE_WALLET

    new QShortcut(QKeySequence(Qt::CTRL + Qt::SHIFT + Qt::Key_I), this, SLOT(showInfo()));
    new QShortcut(QKeySequence(Qt::CTRL + Qt::SHIFT + Qt::Key_C), this, SLOT(showConsole()));
    new QShortcut(QKeySequence(Qt::CTRL + Qt::SHIFT + Qt::Key_G), this, SLOT(showGraph()));
    new QShortcut(QKeySequence(Qt::CTRL + Qt::SHIFT + Qt::Key_P), this, SLOT(showPeers()));
    new QShortcut(QKeySequence(Qt::CTRL + Qt::SHIFT + Qt::Key_R), this, SLOT(showRepair()));
}

void BitcoinGUI::createMenuBar()
{
#ifdef Q_OS_MAC
    // Create a decoupled menu bar on Mac which stays even if the window is closed
    appMenuBar = new QMenuBar();
#else
    // Get the main window's menu bar on other platforms
    appMenuBar = menuBar();
#endif

    // Configure the menus
    QMenu *file = appMenuBar->addMenu(tr("&File"));
    if(walletFrame)
    {
        file->addAction(openAction);
        file->addAction(backupWalletAction);
        file->addAction(signMessageAction);
        file->addAction(verifyMessageAction);
        file->addSeparator();
        file->addAction(usedSendingAddressesAction);
        file->addAction(usedReceivingAddressesAction);
        file->addSeparator();
    }
    file->addAction(quitAction);

    QMenu *settings = appMenuBar->addMenu(tr("&Settings"));
    if(walletFrame)
    {
        settings->addAction(encryptWalletAction);
        settings->addAction(changePassphraseAction);
        settings->addAction(unlockWalletAction);
        settings->addAction(lockWalletAction);
        settings->addSeparator();
    }
    settings->addAction(optionsAction);

    if(walletFrame)
    {
        QMenu *tools = appMenuBar->addMenu(tr("&Tools"));
        tools->addAction(openInfoAction);
        tools->addAction(openRPCConsoleAction);
        tools->addAction(openGraphAction);
        tools->addAction(openPeersAction);
        tools->addAction(openRepairAction);
        tools->addSeparator();
        tools->addAction(openConfEditorAction);
        tools->addAction(showBackupsAction);
    }

    QMenu *help = appMenuBar->addMenu(tr("&Help"));
    help->addAction(showHelpMessageAction);
    help->addAction(showPrivateSendHelpAction);
    help->addSeparator();
    help->addAction(aboutAction);
    help->addAction(aboutQtAction);
}

void BitcoinGUI::createToolBars()
{
#ifdef ENABLE_WALLET
    if(walletFrame)
    {
        QToolBar *toolbar = new QToolBar(tr("Tabs toolbar"));
        toolbar->setToolButtonStyle(Qt::ToolButtonTextBesideIcon);
        toolbar->addAction(overviewAction);
        toolbar->addAction(sendCoinsAction);
        toolbar->addAction(receiveCoinsAction);
        toolbar->addAction(historyAction);
        QSettings settings;
        if (!fLiteMode && settings.value("fShowMasternodesTab").toBool() && masternodeAction)
        {
            toolbar->addAction(masternodeAction);
        }
        toolbar->setMovable(false); // remove unused icon in upper left corner
        overviewAction->setChecked(true);

        /** Create additional container for toolbar and walletFrame and make it the central widget.
            This is a workaround mostly for toolbar styling on Mac OS but should work fine for every other OSes too.
        */
        QVBoxLayout *layout = new QVBoxLayout;
        layout->addWidget(toolbar);
        layout->addWidget(walletFrame);
        layout->setSpacing(0);
        layout->setContentsMargins(QMargins());
        QWidget *containerWidget = new QWidget();
        containerWidget->setLayout(layout);
        setCentralWidget(containerWidget);
    }
#endif // ENABLE_WALLET
}

void BitcoinGUI::setClientModel(ClientModel *_clientModel)
{
    this->clientModel = _clientModel;
    if(_clientModel)
    {
        // Create system tray menu (or setup the dock menu) that late to prevent users from calling actions,
        // while the client has not yet fully loaded
        if (trayIcon) {
            // do so only if trayIcon is already set
            trayIconMenu = new QMenu(this);
            trayIcon->setContextMenu(trayIconMenu);
            createIconMenu(trayIconMenu);

#ifndef Q_OS_MAC
            // Show main window on tray icon click
            // Note: ignore this on Mac - this is not the way tray should work there
            connect(trayIcon, SIGNAL(activated(QSystemTrayIcon::ActivationReason)),
                    this, SLOT(trayIconActivated(QSystemTrayIcon::ActivationReason)));
#else
            // Note: On Mac, the dock icon is also used to provide menu functionality
            // similar to one for tray icon
            MacDockIconHandler *dockIconHandler = MacDockIconHandler::instance();
            dockIconHandler->setMainWindow((QMainWindow *)this);
            dockIconMenu = dockIconHandler->dockMenu();
 
            createIconMenu(dockIconMenu);
#endif
        }

        // Keep up to date with client
        updateNetworkState();
        setNumConnections(_clientModel->getNumConnections());
        connect(_clientModel, SIGNAL(numConnectionsChanged(int)), this, SLOT(setNumConnections(int)));
        connect(_clientModel, SIGNAL(networkActiveChanged(bool)), this, SLOT(setNetworkActive(bool)));

        modalOverlay->setKnownBestHeight(_clientModel->getHeaderTipHeight(), QDateTime::fromTime_t(_clientModel->getHeaderTipTime()));
        setNumBlocks(_clientModel->getNumBlocks(), _clientModel->getLastBlockDate(), _clientModel->getVerificationProgress(NULL), false);
        connect(_clientModel, SIGNAL(numBlocksChanged(int,QDateTime,double,bool)), this, SLOT(setNumBlocks(int,QDateTime,double,bool)));

        connect(_clientModel, SIGNAL(additionalDataSyncProgressChanged(double)), this, SLOT(setAdditionalDataSyncProgress(double)));

        // Receive and report messages from client model
        connect(_clientModel, SIGNAL(message(QString,QString,unsigned int)), this, SLOT(message(QString,QString,unsigned int)));

        // Show progress dialog
        connect(_clientModel, SIGNAL(showProgress(QString,int)), this, SLOT(showProgress(QString,int)));

        rpcConsole->setClientModel(_clientModel);
#ifdef ENABLE_WALLET
        if(walletFrame)
        {
            walletFrame->setClientModel(_clientModel);
        }
#endif // ENABLE_WALLET
        unitDisplayControl->setOptionsModel(_clientModel->getOptionsModel());
        
        OptionsModel* optionsModel = _clientModel->getOptionsModel();
        if(optionsModel)
        {
            // be aware of the tray icon disable state change reported by the OptionsModel object.
            connect(optionsModel,SIGNAL(hideTrayIconChanged(bool)),this,SLOT(setTrayIconVisible(bool)));
        
            // initialize the disable state of the tray icon with the current value in the model.
            setTrayIconVisible(optionsModel->getHideTrayIcon());
        }
    } else {
        // Disable possibility to show main window via action
        toggleHideAction->setEnabled(false);
        if(trayIconMenu)
        {
            // Disable context menu on tray icon
            trayIconMenu->clear();
        }
        // Propagate cleared model to child objects
        rpcConsole->setClientModel(nullptr);
#ifdef ENABLE_WALLET
        if (walletFrame)
        {
            walletFrame->setClientModel(nullptr);
        }
#endif // ENABLE_WALLET
        unitDisplayControl->setOptionsModel(nullptr);

#ifdef Q_OS_MAC
        if(dockIconMenu)
        {
            // Disable context menu on dock icon
            dockIconMenu->clear();
        }
#endif
    }
}

#ifdef ENABLE_WALLET
bool BitcoinGUI::addWallet(const QString& name, WalletModel *walletModel)
{
    if(!walletFrame)
        return false;
    setWalletActionsEnabled(true);
    return walletFrame->addWallet(name, walletModel);
}

bool BitcoinGUI::setCurrentWallet(const QString& name)
{
    if(!walletFrame)
        return false;
    return walletFrame->setCurrentWallet(name);
}

void BitcoinGUI::removeAllWallets()
{
    if(!walletFrame)
        return;
    setWalletActionsEnabled(false);
    walletFrame->removeAllWallets();
}
#endif // ENABLE_WALLET

void BitcoinGUI::setWalletActionsEnabled(bool enabled)
{
    overviewAction->setEnabled(enabled);
    sendCoinsAction->setEnabled(enabled);
    sendCoinsMenuAction->setEnabled(enabled);
    receiveCoinsAction->setEnabled(enabled);
    receiveCoinsMenuAction->setEnabled(enabled);
    historyAction->setEnabled(enabled);
    QSettings settings;
    if (!fLiteMode && settings.value("fShowMasternodesTab").toBool() && masternodeAction) {
        masternodeAction->setEnabled(enabled);
    }
    encryptWalletAction->setEnabled(enabled);
    backupWalletAction->setEnabled(enabled);
    changePassphraseAction->setEnabled(enabled);
    signMessageAction->setEnabled(enabled);
    verifyMessageAction->setEnabled(enabled);
    usedSendingAddressesAction->setEnabled(enabled);
    usedReceivingAddressesAction->setEnabled(enabled);
    openAction->setEnabled(enabled);
}

void BitcoinGUI::createTrayIcon(const NetworkStyle *networkStyle)
{
    trayIcon = new QSystemTrayIcon(this);
    QString toolTip = tr("%1 client").arg(tr(PACKAGE_NAME)) + " " + networkStyle->getTitleAddText();
    trayIcon->setToolTip(toolTip);
    trayIcon->setIcon(networkStyle->getTrayAndWindowIcon());
    trayIcon->hide();
    notificator = new Notificator(QApplication::applicationName(), trayIcon, this);
}

void BitcoinGUI::createIconMenu(QMenu *pmenu)
{
    // Configuration of the tray icon (or dock icon) icon menu
    pmenu->addAction(toggleHideAction);
    pmenu->addSeparator();
    pmenu->addAction(sendCoinsMenuAction);
    pmenu->addAction(receiveCoinsMenuAction);
    pmenu->addSeparator();
    pmenu->addAction(signMessageAction);
    pmenu->addAction(verifyMessageAction);
    pmenu->addSeparator();
    pmenu->addAction(optionsAction);
    pmenu->addAction(openInfoAction);
    pmenu->addAction(openRPCConsoleAction);
    pmenu->addAction(openGraphAction);
    pmenu->addAction(openPeersAction);
    pmenu->addAction(openRepairAction);
    pmenu->addSeparator();
    pmenu->addAction(openConfEditorAction);
    pmenu->addAction(showBackupsAction);
#ifndef Q_OS_MAC // This is built-in on Mac
    pmenu->addSeparator();
    pmenu->addAction(quitAction);
#endif
}

#ifndef Q_OS_MAC
void BitcoinGUI::trayIconActivated(QSystemTrayIcon::ActivationReason reason)
{
    if(reason == QSystemTrayIcon::Trigger)
    {
        // Click on system tray icon triggers show/hide of the main window
        toggleHidden();
    }
}
#endif

void BitcoinGUI::optionsClicked()
{
    if(!clientModel || !clientModel->getOptionsModel())
        return;

    OptionsDialog dlg(this, enableWallet);
    dlg.setModel(clientModel->getOptionsModel());
    dlg.exec();
}

void BitcoinGUI::aboutClicked()
{
    if(!clientModel)
        return;

    HelpMessageDialog dlg(this, HelpMessageDialog::about);
    dlg.exec();
}

void BitcoinGUI::showDebugWindow()
{
    rpcConsole->showNormal();
    rpcConsole->show();
    rpcConsole->raise();
    rpcConsole->activateWindow();
}

void BitcoinGUI::showInfo()
{
    rpcConsole->setTabFocus(RPCConsole::TAB_INFO);
    showDebugWindow();
}

void BitcoinGUI::showConsole()
{
    rpcConsole->setTabFocus(RPCConsole::TAB_CONSOLE);
    showDebugWindow();
}

void BitcoinGUI::showGraph()
{
    rpcConsole->setTabFocus(RPCConsole::TAB_GRAPH);
    showDebugWindow();
}

void BitcoinGUI::showPeers()
{
    rpcConsole->setTabFocus(RPCConsole::TAB_PEERS);
    showDebugWindow();
}

void BitcoinGUI::showRepair()
{
    rpcConsole->setTabFocus(RPCConsole::TAB_REPAIR);
    showDebugWindow();
}

void BitcoinGUI::showConfEditor()
{
    GUIUtil::openConfigfile();
}

void BitcoinGUI::showBackups()
{
    GUIUtil::showBackups();
}

void BitcoinGUI::showHelpMessageClicked()
{
    helpMessageDialog->show();
}

void BitcoinGUI::showPrivateSendHelpClicked()
{
    if(!clientModel)
        return;

    HelpMessageDialog dlg(this, HelpMessageDialog::pshelp);
    dlg.exec();
}

#ifdef ENABLE_WALLET
void BitcoinGUI::openClicked()
{
    OpenURIDialog dlg(this);
    if(dlg.exec())
    {
        Q_EMIT receivedURI(dlg.getURI());
    }
}

void BitcoinGUI::gotoOverviewPage()
{
    overviewAction->setChecked(true);
    if (walletFrame) walletFrame->gotoOverviewPage();
}

void BitcoinGUI::gotoHistoryPage()
{
    historyAction->setChecked(true);
    if (walletFrame) walletFrame->gotoHistoryPage();
}

void BitcoinGUI::gotoMasternodePage()
{
    QSettings settings;
    if (!fLiteMode && settings.value("fShowMasternodesTab").toBool() && masternodeAction) {
        masternodeAction->setChecked(true);
        if (walletFrame) walletFrame->gotoMasternodePage();
    }
}

void BitcoinGUI::gotoReceiveCoinsPage()
{
    receiveCoinsAction->setChecked(true);
    if (walletFrame) walletFrame->gotoReceiveCoinsPage();
}

void BitcoinGUI::gotoSendCoinsPage(QString addr)
{
    sendCoinsAction->setChecked(true);
    if (walletFrame) walletFrame->gotoSendCoinsPage(addr);
}

void BitcoinGUI::gotoSignMessageTab(QString addr)
{
    if (walletFrame) walletFrame->gotoSignMessageTab(addr);
}

void BitcoinGUI::gotoVerifyMessageTab(QString addr)
{
    if (walletFrame) walletFrame->gotoVerifyMessageTab(addr);
}
#endif // ENABLE_WALLET

void BitcoinGUI::updateNetworkState()
{
    int count = clientModel->getNumConnections();
    QString icon;
    QString theme = GUIUtil::getThemeName();
    switch(count)
    {
    case 0: icon = ":/icons/" + theme + "/connect_0"; break;
    case 1: case 2: case 3: icon = ":/icons/" + theme + "/connect_1"; break;
    case 4: case 5: case 6: icon = ":/icons/" + theme + "/connect_2"; break;
    case 7: case 8: case 9: icon = ":/icons/" + theme + "/connect_3"; break;
    default: icon = ":/icons/" + theme + "/connect_4"; break;
    }

    if (clientModel->getNetworkActive()) {
        labelConnectionsIcon->setToolTip(tr("%n active connection(s) to Dash network", "", count));
    } else {
        labelConnectionsIcon->setToolTip(tr("Network activity disabled"));
        icon = ":/icons/" + theme + "/network_disabled";
    }

    labelConnectionsIcon->setPixmap(platformStyle->SingleColorIcon(icon).pixmap(STATUSBAR_ICONSIZE,STATUSBAR_ICONSIZE));
}

void BitcoinGUI::setNumConnections(int count)
{
    updateNetworkState();
}

void BitcoinGUI::setNetworkActive(bool networkActive)
{
    updateNetworkState();
}

void BitcoinGUI::updateHeadersSyncProgressLabel()
{
    int64_t headersTipTime = clientModel->getHeaderTipTime();
    int headersTipHeight = clientModel->getHeaderTipHeight();
    int estHeadersLeft = (GetTime() - headersTipTime) / Params().GetConsensus().nPowTargetSpacing;
    if (estHeadersLeft > HEADER_HEIGHT_DELTA_SYNC)
        progressBarLabel->setText(tr("Syncing Headers (%1%)...").arg(QString::number(100.0 / (headersTipHeight+estHeadersLeft)*headersTipHeight, 'f', 1)));
}

void BitcoinGUI::setNumBlocks(int count, const QDateTime& blockDate, double nVerificationProgress, bool header)
{
#ifdef Q_OS_MAC
    // Disabling macOS App Nap on initial sync, disk, reindex operations and mixing.
    bool disableAppNap = !masternodeSync.IsSynced();
#ifdef ENABLE_WALLET
<<<<<<< HEAD
    disableAppNap |= privateSendClient.fPrivateSendRunning;
=======
    disableAppNap |= privateSendClient.fEnablePrivateSend;
>>>>>>> 7d8eab26
#endif // ENABLE_WALLET
    if (disableAppNap) {
        m_app_nap_inhibitor->disableAppNap();
    } else {
        m_app_nap_inhibitor->enableAppNap();
    }
#endif // Q_OS_MAC

    if (modalOverlay)
    {
        if (header)
            modalOverlay->setKnownBestHeight(count, blockDate);
        else
            modalOverlay->tipUpdate(count, blockDate, nVerificationProgress);
    }
    if (!clientModel)
        return;

    // Prevent orphan statusbar messages (e.g. hover Quit in main menu, wait until chain-sync starts -> garbled text)
    statusBar()->clearMessage();

    // Acquire current block source
    enum BlockSource blockSource = clientModel->getBlockSource();
    switch (blockSource) {
        case BLOCK_SOURCE_NETWORK:
            if (header) {
                updateHeadersSyncProgressLabel();
                return;
            }
            progressBarLabel->setText(tr("Synchronizing with network..."));
            updateHeadersSyncProgressLabel();
            break;
        case BLOCK_SOURCE_DISK:
            if (header) {
                progressBarLabel->setText(tr("Indexing blocks on disk..."));
            } else {
                progressBarLabel->setText(tr("Processing blocks on disk..."));
            }
            break;
        case BLOCK_SOURCE_REINDEX:
            progressBarLabel->setText(tr("Reindexing blocks on disk..."));
            break;
        case BLOCK_SOURCE_NONE:
            if (header) {
                return;
            }
            progressBarLabel->setText(tr("Connecting to peers..."));
            break;
    }

    QString tooltip;

    QDateTime currentDate = QDateTime::currentDateTime();
    qint64 secs = blockDate.secsTo(currentDate);

    tooltip = tr("Processed %n block(s) of transaction history.", "", count);

    // Set icon state: spinning if catching up, tick otherwise
    QString theme = GUIUtil::getThemeName();

#ifdef ENABLE_WALLET
    if (walletFrame)
    {
        if(secs < 25*60) // 90*60 in bitcoin
        {
            modalOverlay->showHide(true, true);
            // TODO instead of hiding it forever, we should add meaningful information about MN sync to the overlay
            modalOverlay->hideForever();
        }
        else
        {
            modalOverlay->showHide();
        }
    }
#endif // ENABLE_WALLET

    if(!masternodeSync.IsBlockchainSynced())
    {
        QString timeBehindText = GUIUtil::formatNiceTimeOffset(secs);

        progressBarLabel->setVisible(true);
        progressBar->setFormat(tr("%1 behind").arg(timeBehindText));
        progressBar->setMaximum(1000000000);
        progressBar->setValue(nVerificationProgress * 1000000000.0 + 0.5);
        progressBar->setVisible(true);

        tooltip = tr("Catching up...") + QString("<br>") + tooltip;
        if(count != prevBlocks)
        {
            labelBlocksIcon->setPixmap(platformStyle->SingleColorIcon(QString(
                ":/movies/spinner-%1").arg(spinnerFrame, 3, 10, QChar('0')))
                .pixmap(STATUSBAR_ICONSIZE, STATUSBAR_ICONSIZE));
            spinnerFrame = (spinnerFrame + 1) % SPINNER_FRAMES;
        }
        prevBlocks = count;

#ifdef ENABLE_WALLET
        if(walletFrame)
        {
            walletFrame->showOutOfSyncWarning(true);
        }
#endif // ENABLE_WALLET

        tooltip += QString("<br>");
        tooltip += tr("Last received block was generated %1 ago.").arg(timeBehindText);
        tooltip += QString("<br>");
        tooltip += tr("Transactions after this will not yet be visible.");
    } else if (fLiteMode) {
        setAdditionalDataSyncProgress(1);
    }

    // Don't word-wrap this (fixed-width) tooltip
    tooltip = QString("<nobr>") + tooltip + QString("</nobr>");

    labelBlocksIcon->setToolTip(tooltip);
    progressBarLabel->setToolTip(tooltip);
    progressBar->setToolTip(tooltip);
}

void BitcoinGUI::setAdditionalDataSyncProgress(double nSyncProgress)
{
    if(!clientModel)
        return;

    // No additional data sync should be happening while blockchain is not synced, nothing to update
    if(!masternodeSync.IsBlockchainSynced())
        return;

    // Prevent orphan statusbar messages (e.g. hover Quit in main menu, wait until chain-sync starts -> garbelled text)
    statusBar()->clearMessage();

    QString tooltip;

    // Set icon state: spinning if catching up, tick otherwise
    QString theme = GUIUtil::getThemeName();

    QString strSyncStatus;
    tooltip = tr("Up to date") + QString(".<br>") + tooltip;

#ifdef ENABLE_WALLET
    if(walletFrame)
        walletFrame->showOutOfSyncWarning(false);
#endif // ENABLE_WALLET

    if(masternodeSync.IsSynced()) {
        progressBarLabel->setVisible(false);
        progressBar->setVisible(false);
        labelBlocksIcon->setPixmap(QIcon(":/icons/" + theme + "/synced").pixmap(STATUSBAR_ICONSIZE, STATUSBAR_ICONSIZE));
    } else {

        labelBlocksIcon->setPixmap(platformStyle->SingleColorIcon(QString(
            ":/movies/spinner-%1").arg(spinnerFrame, 3, 10, QChar('0')))
            .pixmap(STATUSBAR_ICONSIZE, STATUSBAR_ICONSIZE));
        spinnerFrame = (spinnerFrame + 1) % SPINNER_FRAMES;

        progressBar->setFormat(tr("Synchronizing additional data: %p%"));
        progressBar->setMaximum(1000000000);
        progressBar->setValue(nSyncProgress * 1000000000.0 + 0.5);
    }

    strSyncStatus = QString(masternodeSync.GetSyncStatus().c_str());
    progressBarLabel->setText(strSyncStatus);
    tooltip = strSyncStatus + QString("<br>") + tooltip;

    // Don't word-wrap this (fixed-width) tooltip
    tooltip = QString("<nobr>") + tooltip + QString("</nobr>");

    labelBlocksIcon->setToolTip(tooltip);
    progressBarLabel->setToolTip(tooltip);
    progressBar->setToolTip(tooltip);
}

void BitcoinGUI::message(const QString &title, const QString &message, unsigned int style, bool *ret)
{
    QString strTitle = tr("Dash Core"); // default title
    // Default to information icon
    int nMBoxIcon = QMessageBox::Information;
    int nNotifyIcon = Notificator::Information;

    QString msgType;

    // Prefer supplied title over style based title
    if (!title.isEmpty()) {
        msgType = title;
    }
    else {
        switch (style) {
        case CClientUIInterface::MSG_ERROR:
            msgType = tr("Error");
            break;
        case CClientUIInterface::MSG_WARNING:
            msgType = tr("Warning");
            break;
        case CClientUIInterface::MSG_INFORMATION:
            msgType = tr("Information");
            break;
        default:
            break;
        }
    }
    // Append title to "Dash Core - "
    if (!msgType.isEmpty())
        strTitle += " - " + msgType;

    // Check for error/warning icon
    if (style & CClientUIInterface::ICON_ERROR) {
        nMBoxIcon = QMessageBox::Critical;
        nNotifyIcon = Notificator::Critical;
    }
    else if (style & CClientUIInterface::ICON_WARNING) {
        nMBoxIcon = QMessageBox::Warning;
        nNotifyIcon = Notificator::Warning;
    }

    // Display message
    if (style & CClientUIInterface::MODAL) {
        // Check for buttons, use OK as default, if none was supplied
        QMessageBox::StandardButton buttons;
        if (!(buttons = (QMessageBox::StandardButton)(style & CClientUIInterface::BTN_MASK)))
            buttons = QMessageBox::Ok;

        showNormalIfMinimized();
        QMessageBox mBox((QMessageBox::Icon)nMBoxIcon, strTitle, message, buttons, this);
        int r = mBox.exec();
        if (ret != NULL)
            *ret = r == QMessageBox::Ok;
    }
    else
        notificator->notify((Notificator::Class)nNotifyIcon, strTitle, message);
}

void BitcoinGUI::changeEvent(QEvent *e)
{
    QMainWindow::changeEvent(e);
#ifndef Q_OS_MAC // Ignored on Mac
    if(e->type() == QEvent::WindowStateChange)
    {
        if(clientModel && clientModel->getOptionsModel() && clientModel->getOptionsModel()->getMinimizeToTray())
        {
            QWindowStateChangeEvent *wsevt = static_cast<QWindowStateChangeEvent*>(e);
            if(!(wsevt->oldState() & Qt::WindowMinimized) && isMinimized())
            {
                QTimer::singleShot(0, this, SLOT(hide()));
                e->ignore();
            }
        }
    }
#endif
}

void BitcoinGUI::closeEvent(QCloseEvent *event)
{
#ifndef Q_OS_MAC // Ignored on Mac
    if(clientModel && clientModel->getOptionsModel())
    {
        if(!clientModel->getOptionsModel()->getMinimizeOnClose())
        {
            // close rpcConsole in case it was open to make some space for the shutdown window
            rpcConsole->close();

            QApplication::quit();
        }
        else
        {
            QMainWindow::showMinimized();
            event->ignore();
        }
    }
#else
    QMainWindow::closeEvent(event);
#endif
}

void BitcoinGUI::showEvent(QShowEvent *event)
{
    // enable the debug window when the main window shows up
    openInfoAction->setEnabled(true);
    openRPCConsoleAction->setEnabled(true);
    openGraphAction->setEnabled(true);
    openPeersAction->setEnabled(true);
    openRepairAction->setEnabled(true);
    aboutAction->setEnabled(true);
    optionsAction->setEnabled(true);
}

#ifdef ENABLE_WALLET
void BitcoinGUI::incomingTransaction(const QString& date, int unit, const CAmount& amount, const QString& type, const QString& address, const QString& label)
{
    // On new transaction, make an info balloon
    QString msg = tr("Date: %1\n").arg(date) +
                  tr("Amount: %1\n").arg(BitcoinUnits::formatWithUnit(unit, amount, true)) +
                  tr("Type: %1\n").arg(type);
    if (!label.isEmpty())
        msg += tr("Label: %1\n").arg(label);
    else if (!address.isEmpty())
        msg += tr("Address: %1\n").arg(address);
    message((amount)<0 ? tr("Sent transaction") : tr("Incoming transaction"),
             msg, CClientUIInterface::MSG_INFORMATION);
}
#endif // ENABLE_WALLET

void BitcoinGUI::dragEnterEvent(QDragEnterEvent *event)
{
    // Accept only URIs
    if(event->mimeData()->hasUrls())
        event->acceptProposedAction();
}

void BitcoinGUI::dropEvent(QDropEvent *event)
{
    if(event->mimeData()->hasUrls())
    {
        for (const QUrl &uri : event->mimeData()->urls())
        {
            Q_EMIT receivedURI(uri.toString());
        }
    }
    event->acceptProposedAction();
}

bool BitcoinGUI::eventFilter(QObject *object, QEvent *event)
{
    // Catch status tip events
    if (event->type() == QEvent::StatusTip)
    {
        // Prevent adding text from setStatusTip(), if we currently use the status bar for displaying other stuff
        if (progressBarLabel->isVisible() || progressBar->isVisible())
            return true;
    }
    return QMainWindow::eventFilter(object, event);
}

#ifdef ENABLE_WALLET
bool BitcoinGUI::handlePaymentRequest(const SendCoinsRecipient& recipient)
{
    // URI has to be valid
    if (walletFrame && walletFrame->handlePaymentRequest(recipient))
    {
        showNormalIfMinimized();
        gotoSendCoinsPage();
        return true;
    }
    return false;
}

void BitcoinGUI::setHDStatus(int hdEnabled)
{
    QString theme = GUIUtil::getThemeName();

    labelWalletHDStatusIcon->setPixmap(platformStyle->SingleColorIcon(hdEnabled ? ":/icons/" + theme + "/hd_enabled" : ":/icons/" + theme + "/hd_disabled").pixmap(STATUSBAR_ICONSIZE,STATUSBAR_ICONSIZE));
    labelWalletHDStatusIcon->setToolTip(hdEnabled ? tr("HD key generation is <b>enabled</b>") : tr("HD key generation is <b>disabled</b>"));

    // eventually disable the QLabel to set its opacity to 50%
    labelWalletHDStatusIcon->setEnabled(hdEnabled);
}

void BitcoinGUI::setEncryptionStatus(int status)
{
    QString theme = GUIUtil::getThemeName();
    switch(status)
    {
    case WalletModel::Unencrypted:
        labelWalletEncryptionIcon->hide();
        encryptWalletAction->setChecked(false);
        changePassphraseAction->setEnabled(false);
        unlockWalletAction->setVisible(false);
        lockWalletAction->setVisible(false);
        encryptWalletAction->setEnabled(true);
        break;
    case WalletModel::Unlocked:
        labelWalletEncryptionIcon->show();
        labelWalletEncryptionIcon->setPixmap(QIcon(":/icons/" + theme + "/lock_open").pixmap(STATUSBAR_ICONSIZE,STATUSBAR_ICONSIZE));
        labelWalletEncryptionIcon->setToolTip(tr("Wallet is <b>encrypted</b> and currently <b>unlocked</b>"));
        encryptWalletAction->setChecked(true);
        changePassphraseAction->setEnabled(true);
        unlockWalletAction->setVisible(false);
        lockWalletAction->setVisible(true);
        encryptWalletAction->setEnabled(false); // TODO: decrypt currently not supported
        break;
    case WalletModel::UnlockedForMixingOnly:
        labelWalletEncryptionIcon->show();
        labelWalletEncryptionIcon->setPixmap(QIcon(":/icons/" + theme + "/lock_open").pixmap(STATUSBAR_ICONSIZE,STATUSBAR_ICONSIZE));
        labelWalletEncryptionIcon->setToolTip(tr("Wallet is <b>encrypted</b> and currently <b>unlocked</b> for mixing only"));
        encryptWalletAction->setChecked(true);
        changePassphraseAction->setEnabled(true);
        unlockWalletAction->setVisible(true);
        lockWalletAction->setVisible(true);
        encryptWalletAction->setEnabled(false); // TODO: decrypt currently not supported
        break;
    case WalletModel::Locked:
        labelWalletEncryptionIcon->show();
        labelWalletEncryptionIcon->setPixmap(QIcon(":/icons/" + theme + "/lock_closed").pixmap(STATUSBAR_ICONSIZE,STATUSBAR_ICONSIZE));
        labelWalletEncryptionIcon->setToolTip(tr("Wallet is <b>encrypted</b> and currently <b>locked</b>"));
        encryptWalletAction->setChecked(true);
        changePassphraseAction->setEnabled(true);
        unlockWalletAction->setVisible(true);
        lockWalletAction->setVisible(false);
        encryptWalletAction->setEnabled(false); // TODO: decrypt currently not supported
        break;
    }
}
#endif // ENABLE_WALLET

void BitcoinGUI::showNormalIfMinimized(bool fToggleHidden)
{
    if(!clientModel)
        return;

    // activateWindow() (sometimes) helps with keyboard focus on Windows
    if (isHidden())
    {
        show();
        activateWindow();
    }
    else if (isMinimized())
    {
        showNormal();
        activateWindow();
    }
    else if (GUIUtil::isObscured(this))
    {
        raise();
        activateWindow();
    }
    else if(fToggleHidden)
        hide();
}

void BitcoinGUI::toggleHidden()
{
    showNormalIfMinimized(true);
}

void BitcoinGUI::detectShutdown()
{
    if (ShutdownRequested())
    {
        if(rpcConsole)
            rpcConsole->hide();
        qApp->quit();
    }
}

void BitcoinGUI::showProgress(const QString &title, int nProgress)
{
    if (nProgress == 0)
    {
        progressDialog = new QProgressDialog(title, "", 0, 100);
        progressDialog->setWindowModality(Qt::ApplicationModal);
        progressDialog->setMinimumDuration(0);
        progressDialog->setCancelButton(0);
        progressDialog->setAutoClose(false);
        progressDialog->setValue(0);
    }
    else if (nProgress == 100)
    {
        if (progressDialog)
        {
            progressDialog->close();
            progressDialog->deleteLater();
        }
    }
    else if (progressDialog)
        progressDialog->setValue(nProgress);
}

void BitcoinGUI::setTrayIconVisible(bool fHideTrayIcon)
{
    if (trayIcon)
    {
        trayIcon->setVisible(!fHideTrayIcon);
    }
}

void BitcoinGUI::showModalOverlay()
{
    if (modalOverlay && (progressBar->isVisible() || modalOverlay->isLayerVisible()))
        modalOverlay->toggleVisibility();
}

static bool ThreadSafeMessageBox(BitcoinGUI *gui, const std::string& message, const std::string& caption, unsigned int style)
{
    bool modal = (style & CClientUIInterface::MODAL);
    // The SECURE flag has no effect in the Qt GUI.
    // bool secure = (style & CClientUIInterface::SECURE);
    style &= ~CClientUIInterface::SECURE;
    bool ret = false;
    // In case of modal message, use blocking connection to wait for user to click a button
    QMetaObject::invokeMethod(gui, "message",
                               modal ? GUIUtil::blockingGUIThreadConnection() : Qt::QueuedConnection,
                               Q_ARG(QString, QString::fromStdString(caption)),
                               Q_ARG(QString, QString::fromStdString(message)),
                               Q_ARG(unsigned int, style),
                               Q_ARG(bool*, &ret));
    return ret;
}

void BitcoinGUI::subscribeToCoreSignals()
{
    // Connect signals to client
    uiInterface.ThreadSafeMessageBox.connect(boost::bind(ThreadSafeMessageBox, this, _1, _2, _3));
    uiInterface.ThreadSafeQuestion.connect(boost::bind(ThreadSafeMessageBox, this, _1, _3, _4));
}

void BitcoinGUI::unsubscribeFromCoreSignals()
{
    // Disconnect signals from client
    uiInterface.ThreadSafeMessageBox.disconnect(boost::bind(ThreadSafeMessageBox, this, _1, _2, _3));
    uiInterface.ThreadSafeQuestion.disconnect(boost::bind(ThreadSafeMessageBox, this, _1, _3, _4));
}

void BitcoinGUI::toggleNetworkActive()
{
    if (clientModel) {
        clientModel->setNetworkActive(!clientModel->getNetworkActive());
    }
}

/** Get restart command-line parameters and request restart */
void BitcoinGUI::handleRestart(QStringList args)
{
    if (!ShutdownRequested())
        Q_EMIT requestedRestart(args);
}

UnitDisplayStatusBarControl::UnitDisplayStatusBarControl(const PlatformStyle *platformStyle) :
    optionsModel(0),
    menu(0)
{
    createContextMenu();
    setToolTip(tr("Unit to show amounts in. Click to select another unit."));
    QList<BitcoinUnits::Unit> units = BitcoinUnits::availableUnits();
    int max_width = 0;
    const QFontMetrics fm(font());
    for (const BitcoinUnits::Unit unit : units)
    {
        max_width = qMax(max_width, fm.width(BitcoinUnits::name(unit)));
    }
    setMinimumSize(max_width, 0);
    setAlignment(Qt::AlignRight | Qt::AlignVCenter);
    setStyleSheet(QString("QLabel { color : %1 }").arg(platformStyle->SingleColor().name()));
}

/** So that it responds to button clicks */
void UnitDisplayStatusBarControl::mousePressEvent(QMouseEvent *event)
{
    onDisplayUnitsClicked(event->pos());
}

/** Creates context menu, its actions, and wires up all the relevant signals for mouse events. */
void UnitDisplayStatusBarControl::createContextMenu()
{
    menu = new QMenu(this);
    for (BitcoinUnits::Unit u : BitcoinUnits::availableUnits())
    {
        QAction *menuAction = new QAction(QString(BitcoinUnits::name(u)), this);
        menuAction->setData(QVariant(u));
        menu->addAction(menuAction);
    }
    connect(menu,SIGNAL(triggered(QAction*)),this,SLOT(onMenuSelection(QAction*)));
}

/** Lets the control know about the Options Model (and its signals) */
void UnitDisplayStatusBarControl::setOptionsModel(OptionsModel *_optionsModel)
{
    if (_optionsModel)
    {
        this->optionsModel = _optionsModel;

        // be aware of a display unit change reported by the OptionsModel object.
        connect(_optionsModel,SIGNAL(displayUnitChanged(int)),this,SLOT(updateDisplayUnit(int)));

        // initialize the display units label with the current value in the model.
        updateDisplayUnit(_optionsModel->getDisplayUnit());
    }
}

/** When Display Units are changed on OptionsModel it will refresh the display text of the control on the status bar */
void UnitDisplayStatusBarControl::updateDisplayUnit(int newUnits)
{
    setText(BitcoinUnits::name(newUnits));
}

/** Shows context menu with Display Unit options by the mouse coordinates */
void UnitDisplayStatusBarControl::onDisplayUnitsClicked(const QPoint& point)
{
    QPoint globalPos = mapToGlobal(point);
    menu->exec(globalPos);
}

/** Tells underlying optionsModel to update its current display unit. */
void UnitDisplayStatusBarControl::onMenuSelection(QAction* action)
{
    if (action)
    {
        optionsModel->setDisplayUnit(action->data());
    }
}<|MERGE_RESOLUTION|>--- conflicted
+++ resolved
@@ -24,11 +24,8 @@
 #include "utilitydialog.h"
 
 #ifdef ENABLE_WALLET
-<<<<<<< HEAD
 #include "privatesend/privatesend-client.h"
-=======
 #include "privatesend-client.h"
->>>>>>> 7d8eab26
 #include "walletframe.h"
 #include "walletmodel.h"
 #endif // ENABLE_WALLET
@@ -964,11 +961,7 @@
     // Disabling macOS App Nap on initial sync, disk, reindex operations and mixing.
     bool disableAppNap = !masternodeSync.IsSynced();
 #ifdef ENABLE_WALLET
-<<<<<<< HEAD
     disableAppNap |= privateSendClient.fPrivateSendRunning;
-=======
-    disableAppNap |= privateSendClient.fEnablePrivateSend;
->>>>>>> 7d8eab26
 #endif // ENABLE_WALLET
     if (disableAppNap) {
         m_app_nap_inhibitor->disableAppNap();
